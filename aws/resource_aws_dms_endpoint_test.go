--- conflicted
+++ resolved
@@ -591,32 +591,6 @@
 }
 
 resource "aws_dms_endpoint" "dms_endpoint" {
-<<<<<<< HEAD
-	endpoint_id = "tf-test-dms-endpoint-%[1]s"
-	endpoint_type = "source"
-	engine_name = "mongodb"
-	server_name = "tftest"
-	port = 27017
-	username = "tftest"
-	password = "tftest"
-	database_name = "tftest"
-	ssl_mode = "none"
-	extra_connection_attributes = ""
-	kms_key_arn = "${data.aws_kms_alias.dms.target_key_arn}"
-	tags = {
-		Name = "tf-test-dms-endpoint-%[1]s"
-		Update = "to-update"
-		Remove = "to-remove"
-	}
-	mongodb_settings {
-		auth_type = "password"
-		auth_mechanism = "default"
-		nesting_level = "none"
-		extract_doc_id = "false"
-		docs_to_investigate = "1000"
-		auth_source = "admin"
-	}
-=======
   endpoint_id                 = "tf-test-dms-endpoint-%[1]s"
   endpoint_type               = "source"
   engine_name                 = "mongodb"
@@ -643,7 +617,6 @@
     docs_to_investigate = "1000"
     auth_source         = "admin"
   }
->>>>>>> 6338fdeb
 }
 `, randId)
 }
@@ -655,30 +628,6 @@
 }
 
 resource "aws_dms_endpoint" "dms_endpoint" {
-<<<<<<< HEAD
-	endpoint_id = "tf-test-dms-endpoint-%[1]s"
-	endpoint_type = "source"
-	engine_name = "mongodb"
-	server_name = "tftest-new-server_name"
-	port = 27018
-	username = "tftest-new-username"
-	password = "tftest-new-password"
-	database_name = "tftest-new-database_name"
-	ssl_mode = "require"
-	extra_connection_attributes = "key=value;"
-	kms_key_arn = "${data.aws_kms_alias.dms.target_key_arn}"
-	tags = {
-		Name = "tf-test-dms-endpoint-%[1]s"
-		Update = "updated"
-		Add = "added"
-	}
-	mongodb_settings {
-		auth_mechanism = "SCRAM_SHA_1"
-		nesting_level = "one"
-		extract_doc_id = "true"
-		docs_to_investigate = "1001"
-	}
-=======
   endpoint_id                 = "tf-test-dms-endpoint-%[1]s"
   endpoint_type               = "source"
   engine_name                 = "mongodb"
@@ -703,7 +652,6 @@
     extract_doc_id      = "true"
     docs_to_investigate = "1001"
   }
->>>>>>> 6338fdeb
 }
 `, randId)
 }
