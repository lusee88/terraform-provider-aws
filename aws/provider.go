package aws

import (
	"bytes"
	"fmt"
	"log"

	"github.com/hashicorp/terraform/helper/hashcode"
	"github.com/hashicorp/terraform/helper/mutexkv"
	"github.com/hashicorp/terraform/helper/schema"
	"github.com/hashicorp/terraform/terraform"
	homedir "github.com/mitchellh/go-homedir"
)

// Provider returns a terraform.ResourceProvider.
func Provider() terraform.ResourceProvider {
	// TODO: Move the validation to this, requires conditional schemas
	// TODO: Move the configuration to this, requires validation

	// The actual provider
	return &schema.Provider{
		Schema: map[string]*schema.Schema{
			"access_key": {
				Type:        schema.TypeString,
				Optional:    true,
				Default:     "",
				Description: descriptions["access_key"],
			},

			"secret_key": {
				Type:        schema.TypeString,
				Optional:    true,
				Default:     "",
				Description: descriptions["secret_key"],
			},

			"profile": {
				Type:        schema.TypeString,
				Optional:    true,
				Default:     "",
				Description: descriptions["profile"],
			},

			"assume_role": assumeRoleSchema(),

			"shared_credentials_file": {
				Type:        schema.TypeString,
				Optional:    true,
				Default:     "",
				Description: descriptions["shared_credentials_file"],
			},

			"token": {
				Type:        schema.TypeString,
				Optional:    true,
				Default:     "",
				Description: descriptions["token"],
			},

			"region": {
				Type:     schema.TypeString,
				Required: true,
				DefaultFunc: schema.MultiEnvDefaultFunc([]string{
					"AWS_REGION",
					"AWS_DEFAULT_REGION",
				}, nil),
				Description:  descriptions["region"],
				InputDefault: "us-east-1",
			},

			"max_retries": {
				Type:        schema.TypeInt,
				Optional:    true,
				Default:     25,
				Description: descriptions["max_retries"],
			},

			"allowed_account_ids": {
				Type:          schema.TypeSet,
				Elem:          &schema.Schema{Type: schema.TypeString},
				Optional:      true,
				ConflictsWith: []string{"forbidden_account_ids"},
				Set:           schema.HashString,
			},

			"forbidden_account_ids": {
				Type:          schema.TypeSet,
				Elem:          &schema.Schema{Type: schema.TypeString},
				Optional:      true,
				ConflictsWith: []string{"allowed_account_ids"},
				Set:           schema.HashString,
			},

			"dynamodb_endpoint": {
				Type:        schema.TypeString,
				Optional:    true,
				Default:     "",
				Description: descriptions["dynamodb_endpoint"],
				Removed:     "Use `dynamodb` inside `endpoints` block instead",
			},

			"kinesis_endpoint": {
				Type:        schema.TypeString,
				Optional:    true,
				Default:     "",
				Description: descriptions["kinesis_endpoint"],
				Removed:     "Use `kinesis` inside `endpoints` block instead",
			},

			"endpoints": endpointsSchema(),

			"insecure": {
				Type:        schema.TypeBool,
				Optional:    true,
				Default:     false,
				Description: descriptions["insecure"],
			},

			"skip_credentials_validation": {
				Type:        schema.TypeBool,
				Optional:    true,
				Default:     false,
				Description: descriptions["skip_credentials_validation"],
			},

			"skip_get_ec2_platforms": {
				Type:        schema.TypeBool,
				Optional:    true,
				Default:     false,
				Description: descriptions["skip_get_ec2_platforms"],
			},

			"skip_region_validation": {
				Type:        schema.TypeBool,
				Optional:    true,
				Default:     false,
				Description: descriptions["skip_region_validation"],
			},

			"skip_requesting_account_id": {
				Type:        schema.TypeBool,
				Optional:    true,
				Default:     false,
				Description: descriptions["skip_requesting_account_id"],
			},

			"skip_metadata_api_check": {
				Type:        schema.TypeBool,
				Optional:    true,
				Default:     false,
				Description: descriptions["skip_metadata_api_check"],
			},

			"s3_force_path_style": {
				Type:        schema.TypeBool,
				Optional:    true,
				Default:     false,
				Description: descriptions["s3_force_path_style"],
			},
		},

		DataSourcesMap: map[string]*schema.Resource{
			"aws_acm_certificate":                  dataSourceAwsAcmCertificate(),
			"aws_acmpca_certificate_authority":     dataSourceAwsAcmpcaCertificateAuthority(),
			"aws_ami":                              dataSourceAwsAmi(),
			"aws_ami_ids":                          dataSourceAwsAmiIds(),
			"aws_api_gateway_resource":             dataSourceAwsApiGatewayResource(),
			"aws_api_gateway_rest_api":             dataSourceAwsApiGatewayRestApi(),
			"aws_arn":                              dataSourceAwsArn(),
			"aws_autoscaling_groups":               dataSourceAwsAutoscalingGroups(),
			"aws_availability_zone":                dataSourceAwsAvailabilityZone(),
			"aws_availability_zones":               dataSourceAwsAvailabilityZones(),
			"aws_batch_compute_environment":        dataSourceAwsBatchComputeEnvironment(),
			"aws_batch_job_queue":                  dataSourceAwsBatchJobQueue(),
			"aws_billing_service_account":          dataSourceAwsBillingServiceAccount(),
			"aws_caller_identity":                  dataSourceAwsCallerIdentity(),
			"aws_canonical_user_id":                dataSourceAwsCanonicalUserId(),
			"aws_cloudformation_export":            dataSourceAwsCloudFormationExport(),
			"aws_cloudformation_stack":             dataSourceAwsCloudFormationStack(),
			"aws_cloudtrail_service_account":       dataSourceAwsCloudTrailServiceAccount(),
			"aws_cloudwatch_log_group":             dataSourceAwsCloudwatchLogGroup(),
			"aws_cognito_user_pools":               dataSourceAwsCognitoUserPools(),
			"aws_codecommit_repository":            dataSourceAwsCodeCommitRepository(),
			"aws_db_cluster_snapshot":              dataSourceAwsDbClusterSnapshot(),
			"aws_db_event_categories":              dataSourceAwsDbEventCategories(),
			"aws_db_instance":                      dataSourceAwsDbInstance(),
			"aws_db_snapshot":                      dataSourceAwsDbSnapshot(),
			"aws_dx_gateway":                       dataSourceAwsDxGateway(),
			"aws_dynamodb_table":                   dataSourceAwsDynamoDbTable(),
			"aws_ebs_snapshot":                     dataSourceAwsEbsSnapshot(),
			"aws_ebs_snapshot_ids":                 dataSourceAwsEbsSnapshotIds(),
			"aws_ebs_volume":                       dataSourceAwsEbsVolume(),
			"aws_ecr_repository":                   dataSourceAwsEcrRepository(),
			"aws_ecs_cluster":                      dataSourceAwsEcsCluster(),
			"aws_ecs_container_definition":         dataSourceAwsEcsContainerDefinition(),
			"aws_ecs_service":                      dataSourceAwsEcsService(),
			"aws_ecs_task_definition":              dataSourceAwsEcsTaskDefinition(),
			"aws_efs_file_system":                  dataSourceAwsEfsFileSystem(),
			"aws_efs_mount_target":                 dataSourceAwsEfsMountTarget(),
			"aws_eip":                              dataSourceAwsEip(),
			"aws_eks_cluster":                      dataSourceAwsEksCluster(),
			"aws_elastic_beanstalk_hosted_zone":    dataSourceAwsElasticBeanstalkHostedZone(),
			"aws_elastic_beanstalk_solution_stack": dataSourceAwsElasticBeanstalkSolutionStack(),
			"aws_elasticache_cluster":              dataSourceAwsElastiCacheCluster(),
			"aws_elb":                              dataSourceAwsElb(),
			"aws_elasticache_replication_group":    dataSourceAwsElasticacheReplicationGroup(),
			"aws_elb_hosted_zone_id":               dataSourceAwsElbHostedZoneId(),
			"aws_elb_service_account":              dataSourceAwsElbServiceAccount(),
			"aws_glue_script":                      dataSourceAwsGlueScript(),
			"aws_iam_account_alias":                dataSourceAwsIamAccountAlias(),
			"aws_iam_group":                        dataSourceAwsIAMGroup(),
			"aws_iam_instance_profile":             dataSourceAwsIAMInstanceProfile(),
			"aws_iam_policy":                       dataSourceAwsIAMPolicy(),
			"aws_iam_policy_document":              dataSourceAwsIamPolicyDocument(),
			"aws_iam_role":                         dataSourceAwsIAMRole(),
			"aws_iam_server_certificate":           dataSourceAwsIAMServerCertificate(),
			"aws_iam_user":                         dataSourceAwsIAMUser(),
			"aws_internet_gateway":                 dataSourceAwsInternetGateway(),
			"aws_iot_endpoint":                     dataSourceAwsIotEndpoint(),
			"aws_inspector_rules_packages":         dataSourceAwsInspectorRulesPackages(),
			"aws_instance":                         dataSourceAwsInstance(),
			"aws_instances":                        dataSourceAwsInstances(),
			"aws_ip_ranges":                        dataSourceAwsIPRanges(),
			"aws_kinesis_stream":                   dataSourceAwsKinesisStream(),
			"aws_kms_alias":                        dataSourceAwsKmsAlias(),
			"aws_kms_ciphertext":                   dataSourceAwsKmsCiphertext(),
			"aws_kms_key":                          dataSourceAwsKmsKey(),
			"aws_kms_secret":                       dataSourceAwsKmsSecret(),
			"aws_kms_secrets":                      dataSourceAwsKmsSecrets(),
			"aws_lambda_function":                  dataSourceAwsLambdaFunction(),
			"aws_lambda_invocation":                dataSourceAwsLambdaInvocation(),
			"aws_launch_configuration":             dataSourceAwsLaunchConfiguration(),
			"aws_launch_template":                  dataSourceAwsLaunchTemplate(),
			"aws_mq_broker":                        dataSourceAwsMqBroker(),
			"aws_nat_gateway":                      dataSourceAwsNatGateway(),
			"aws_network_acls":                     dataSourceAwsNetworkAcls(),
			"aws_network_interface":                dataSourceAwsNetworkInterface(),
			"aws_network_interfaces":               dataSourceAwsNetworkInterfaces(),
			"aws_partition":                        dataSourceAwsPartition(),
			"aws_prefix_list":                      dataSourceAwsPrefixList(),
			"aws_pricing_product":                  dataSourceAwsPricingProduct(),
			"aws_rds_cluster":                      dataSourceAwsRdsCluster(),
			"aws_redshift_cluster":                 dataSourceAwsRedshiftCluster(),
			"aws_redshift_service_account":         dataSourceAwsRedshiftServiceAccount(),
			"aws_region":                           dataSourceAwsRegion(),
			"aws_route":                            dataSourceAwsRoute(),
			"aws_route_table":                      dataSourceAwsRouteTable(),
			"aws_route_tables":                     dataSourceAwsRouteTables(),
			"aws_route53_zone":                     dataSourceAwsRoute53Zone(),
			"aws_s3_bucket":                        dataSourceAwsS3Bucket(),
			"aws_s3_bucket_object":                 dataSourceAwsS3BucketObject(),
			"aws_secretsmanager_secret":            dataSourceAwsSecretsManagerSecret(),
			"aws_secretsmanager_secret_version":    dataSourceAwsSecretsManagerSecretVersion(),
			"aws_sns_topic":                        dataSourceAwsSnsTopic(),
			"aws_sqs_queue":                        dataSourceAwsSqsQueue(),
			"aws_ssm_parameter":                    dataSourceAwsSsmParameter(),
			"aws_storagegateway_local_disk":        dataSourceAwsStorageGatewayLocalDisk(),
			"aws_subnet":                           dataSourceAwsSubnet(),
			"aws_subnet_ids":                       dataSourceAwsSubnetIDs(),
			"aws_vpcs":                             dataSourceAwsVpcs(),
			"aws_security_group":                   dataSourceAwsSecurityGroup(),
			"aws_security_groups":                  dataSourceAwsSecurityGroups(),
			"aws_vpc":                              dataSourceAwsVpc(),
			"aws_vpc_dhcp_options":                 dataSourceAwsVpcDhcpOptions(),
			"aws_vpc_endpoint":                     dataSourceAwsVpcEndpoint(),
			"aws_vpc_endpoint_service":             dataSourceAwsVpcEndpointService(),
			"aws_vpc_peering_connection":           dataSourceAwsVpcPeeringConnection(),
			"aws_vpn_gateway":                      dataSourceAwsVpnGateway(),
			"aws_workspaces_bundle":                dataSourceAwsWorkspaceBundle(),

			// Adding the Aliases for the ALB -> LB Rename
			"aws_lb":               dataSourceAwsLb(),
			"aws_alb":              dataSourceAwsLb(),
			"aws_lb_listener":      dataSourceAwsLbListener(),
			"aws_alb_listener":     dataSourceAwsLbListener(),
			"aws_lb_target_group":  dataSourceAwsLbTargetGroup(),
			"aws_alb_target_group": dataSourceAwsLbTargetGroup(),
		},

		ResourcesMap: map[string]*schema.Resource{
			"aws_acm_certificate":                              resourceAwsAcmCertificate(),
			"aws_acm_certificate_validation":                   resourceAwsAcmCertificateValidation(),
			"aws_acmpca_certificate_authority":                 resourceAwsAcmpcaCertificateAuthority(),
			"aws_ami":                                          resourceAwsAmi(),
			"aws_ami_copy":                                     resourceAwsAmiCopy(),
			"aws_ami_from_instance":                            resourceAwsAmiFromInstance(),
			"aws_ami_launch_permission":                        resourceAwsAmiLaunchPermission(),
			"aws_api_gateway_account":                          resourceAwsApiGatewayAccount(),
			"aws_api_gateway_api_key":                          resourceAwsApiGatewayApiKey(),
			"aws_api_gateway_authorizer":                       resourceAwsApiGatewayAuthorizer(),
			"aws_api_gateway_base_path_mapping":                resourceAwsApiGatewayBasePathMapping(),
			"aws_api_gateway_client_certificate":               resourceAwsApiGatewayClientCertificate(),
			"aws_api_gateway_deployment":                       resourceAwsApiGatewayDeployment(),
			"aws_api_gateway_documentation_part":               resourceAwsApiGatewayDocumentationPart(),
			"aws_api_gateway_documentation_version":            resourceAwsApiGatewayDocumentationVersion(),
			"aws_api_gateway_domain_name":                      resourceAwsApiGatewayDomainName(),
			"aws_api_gateway_gateway_response":                 resourceAwsApiGatewayGatewayResponse(),
			"aws_api_gateway_integration":                      resourceAwsApiGatewayIntegration(),
			"aws_api_gateway_integration_response":             resourceAwsApiGatewayIntegrationResponse(),
			"aws_api_gateway_method":                           resourceAwsApiGatewayMethod(),
			"aws_api_gateway_method_response":                  resourceAwsApiGatewayMethodResponse(),
			"aws_api_gateway_method_settings":                  resourceAwsApiGatewayMethodSettings(),
			"aws_api_gateway_model":                            resourceAwsApiGatewayModel(),
			"aws_api_gateway_request_validator":                resourceAwsApiGatewayRequestValidator(),
			"aws_api_gateway_resource":                         resourceAwsApiGatewayResource(),
			"aws_api_gateway_rest_api":                         resourceAwsApiGatewayRestApi(),
			"aws_api_gateway_stage":                            resourceAwsApiGatewayStage(),
			"aws_api_gateway_usage_plan":                       resourceAwsApiGatewayUsagePlan(),
			"aws_api_gateway_usage_plan_key":                   resourceAwsApiGatewayUsagePlanKey(),
			"aws_api_gateway_vpc_link":                         resourceAwsApiGatewayVpcLink(),
			"aws_app_cookie_stickiness_policy":                 resourceAwsAppCookieStickinessPolicy(),
			"aws_appautoscaling_target":                        resourceAwsAppautoscalingTarget(),
			"aws_appautoscaling_policy":                        resourceAwsAppautoscalingPolicy(),
			"aws_appautoscaling_scheduled_action":              resourceAwsAppautoscalingScheduledAction(),
			"aws_appsync_api_key":                              resourceAwsAppsyncApiKey(),
			"aws_appsync_datasource":                           resourceAwsAppsyncDatasource(),
			"aws_appsync_graphql_api":                          resourceAwsAppsyncGraphqlApi(),
			"aws_athena_database":                              resourceAwsAthenaDatabase(),
			"aws_athena_named_query":                           resourceAwsAthenaNamedQuery(),
			"aws_autoscaling_attachment":                       resourceAwsAutoscalingAttachment(),
			"aws_autoscaling_group":                            resourceAwsAutoscalingGroup(),
			"aws_autoscaling_lifecycle_hook":                   resourceAwsAutoscalingLifecycleHook(),
			"aws_autoscaling_notification":                     resourceAwsAutoscalingNotification(),
			"aws_autoscaling_policy":                           resourceAwsAutoscalingPolicy(),
			"aws_autoscaling_schedule":                         resourceAwsAutoscalingSchedule(),
			"aws_budgets_budget":                               resourceAwsBudgetsBudget(),
			"aws_cloud9_environment_ec2":                       resourceAwsCloud9EnvironmentEc2(),
			"aws_cloudformation_stack":                         resourceAwsCloudFormationStack(),
			"aws_cloudfront_distribution":                      resourceAwsCloudFrontDistribution(),
			"aws_cloudfront_origin_access_identity":            resourceAwsCloudFrontOriginAccessIdentity(),
			"aws_cloudfront_public_key":                        resourceAwsCloudFrontPublicKey(),
			"aws_cloudtrail":                                   resourceAwsCloudTrail(),
			"aws_cloudwatch_event_permission":                  resourceAwsCloudWatchEventPermission(),
			"aws_cloudwatch_event_rule":                        resourceAwsCloudWatchEventRule(),
			"aws_cloudwatch_event_target":                      resourceAwsCloudWatchEventTarget(),
			"aws_cloudwatch_log_destination":                   resourceAwsCloudWatchLogDestination(),
			"aws_cloudwatch_log_destination_policy":            resourceAwsCloudWatchLogDestinationPolicy(),
			"aws_cloudwatch_log_group":                         resourceAwsCloudWatchLogGroup(),
			"aws_cloudwatch_log_metric_filter":                 resourceAwsCloudWatchLogMetricFilter(),
			"aws_cloudwatch_log_resource_policy":               resourceAwsCloudWatchLogResourcePolicy(),
			"aws_cloudwatch_log_stream":                        resourceAwsCloudWatchLogStream(),
			"aws_cloudwatch_log_subscription_filter":           resourceAwsCloudwatchLogSubscriptionFilter(),
			"aws_config_aggregate_authorization":               resourceAwsConfigAggregateAuthorization(),
			"aws_config_config_rule":                           resourceAwsConfigConfigRule(),
			"aws_config_configuration_aggregator":              resourceAwsConfigConfigurationAggregator(),
			"aws_config_configuration_recorder":                resourceAwsConfigConfigurationRecorder(),
			"aws_config_configuration_recorder_status":         resourceAwsConfigConfigurationRecorderStatus(),
			"aws_config_delivery_channel":                      resourceAwsConfigDeliveryChannel(),
			"aws_cognito_identity_pool":                        resourceAwsCognitoIdentityPool(),
			"aws_cognito_identity_pool_roles_attachment":       resourceAwsCognitoIdentityPoolRolesAttachment(),
			"aws_cognito_identity_provider":                    resourceAwsCognitoIdentityProvider(),
			"aws_cognito_user_group":                           resourceAwsCognitoUserGroup(),
			"aws_cognito_user_pool":                            resourceAwsCognitoUserPool(),
			"aws_cognito_user_pool_client":                     resourceAwsCognitoUserPoolClient(),
			"aws_cognito_user_pool_domain":                     resourceAwsCognitoUserPoolDomain(),
			"aws_cognito_resource_server":                      resourceAwsCognitoResourceServer(),
			"aws_cloudwatch_metric_alarm":                      resourceAwsCloudWatchMetricAlarm(),
			"aws_cloudwatch_dashboard":                         resourceAwsCloudWatchDashboard(),
			"aws_codedeploy_app":                               resourceAwsCodeDeployApp(),
			"aws_codedeploy_deployment_config":                 resourceAwsCodeDeployDeploymentConfig(),
			"aws_codedeploy_deployment_group":                  resourceAwsCodeDeployDeploymentGroup(),
			"aws_codecommit_repository":                        resourceAwsCodeCommitRepository(),
			"aws_codecommit_trigger":                           resourceAwsCodeCommitTrigger(),
			"aws_codebuild_project":                            resourceAwsCodeBuildProject(),
			"aws_codebuild_webhook":                            resourceAwsCodeBuildWebhook(),
			"aws_codepipeline":                                 resourceAwsCodePipeline(),
			"aws_customer_gateway":                             resourceAwsCustomerGateway(),
			"aws_dax_cluster":                                  resourceAwsDaxCluster(),
			"aws_dax_parameter_group":                          resourceAwsDaxParameterGroup(),
			"aws_dax_subnet_group":                             resourceAwsDaxSubnetGroup(),
			"aws_db_cluster_snapshot":                          resourceAwsDbClusterSnapshot(),
			"aws_db_event_subscription":                        resourceAwsDbEventSubscription(),
			"aws_db_instance":                                  resourceAwsDbInstance(),
			"aws_db_option_group":                              resourceAwsDbOptionGroup(),
			"aws_db_parameter_group":                           resourceAwsDbParameterGroup(),
			"aws_db_security_group":                            resourceAwsDbSecurityGroup(),
			"aws_db_snapshot":                                  resourceAwsDbSnapshot(),
			"aws_db_subnet_group":                              resourceAwsDbSubnetGroup(),
			"aws_devicefarm_project":                           resourceAwsDevicefarmProject(),
			"aws_directory_service_directory":                  resourceAwsDirectoryServiceDirectory(),
			"aws_directory_service_conditional_forwarder":      resourceAwsDirectoryServiceConditionalForwarder(),
			"aws_dms_certificate":                              resourceAwsDmsCertificate(),
			"aws_dms_endpoint":                                 resourceAwsDmsEndpoint(),
			"aws_dms_replication_instance":                     resourceAwsDmsReplicationInstance(),
			"aws_dms_replication_subnet_group":                 resourceAwsDmsReplicationSubnetGroup(),
			"aws_dms_replication_task":                         resourceAwsDmsReplicationTask(),
			"aws_dx_bgp_peer":                                  resourceAwsDxBgpPeer(),
			"aws_dx_connection":                                resourceAwsDxConnection(),
			"aws_dx_connection_association":                    resourceAwsDxConnectionAssociation(),
			"aws_dx_gateway":                                   resourceAwsDxGateway(),
			"aws_dx_gateway_association":                       resourceAwsDxGatewayAssociation(),
			"aws_dx_hosted_private_virtual_interface":          resourceAwsDxHostedPrivateVirtualInterface(),
			"aws_dx_hosted_private_virtual_interface_accepter": resourceAwsDxHostedPrivateVirtualInterfaceAccepter(),
			"aws_dx_hosted_public_virtual_interface":           resourceAwsDxHostedPublicVirtualInterface(),
			"aws_dx_hosted_public_virtual_interface_accepter":  resourceAwsDxHostedPublicVirtualInterfaceAccepter(),
			"aws_dx_lag":                                       resourceAwsDxLag(),
			"aws_dx_private_virtual_interface":                 resourceAwsDxPrivateVirtualInterface(),
			"aws_dx_public_virtual_interface":                  resourceAwsDxPublicVirtualInterface(),
			"aws_dynamodb_table":                               resourceAwsDynamoDbTable(),
			"aws_dynamodb_table_item":                          resourceAwsDynamoDbTableItem(),
			"aws_dynamodb_global_table":                        resourceAwsDynamoDbGlobalTable(),
			"aws_ec2_fleet":                                    resourceAwsEc2Fleet(),
			"aws_ebs_snapshot":                                 resourceAwsEbsSnapshot(),
			"aws_ebs_snapshot_copy":                            resourceAwsEbsSnapshotCopy(),
			"aws_ebs_volume":                                   resourceAwsEbsVolume(),
			"aws_ecr_lifecycle_policy":                         resourceAwsEcrLifecyclePolicy(),
			"aws_ecr_repository":                               resourceAwsEcrRepository(),
			"aws_ecr_repository_policy":                        resourceAwsEcrRepositoryPolicy(),
			"aws_ecs_cluster":                                  resourceAwsEcsCluster(),
			"aws_ecs_service":                                  resourceAwsEcsService(),
			"aws_ecs_task_definition":                          resourceAwsEcsTaskDefinition(),
			"aws_efs_file_system":                              resourceAwsEfsFileSystem(),
			"aws_efs_mount_target":                             resourceAwsEfsMountTarget(),
			"aws_egress_only_internet_gateway":                 resourceAwsEgressOnlyInternetGateway(),
			"aws_eip":                                          resourceAwsEip(),
			"aws_eip_association":                              resourceAwsEipAssociation(),
			"aws_eks_cluster":                                  resourceAwsEksCluster(),
			"aws_elasticache_cluster":                          resourceAwsElasticacheCluster(),
			"aws_elasticache_parameter_group":                  resourceAwsElasticacheParameterGroup(),
			"aws_elasticache_replication_group":                resourceAwsElasticacheReplicationGroup(),
			"aws_elasticache_security_group":                   resourceAwsElasticacheSecurityGroup(),
			"aws_elasticache_subnet_group":                     resourceAwsElasticacheSubnetGroup(),
			"aws_elastic_beanstalk_application":                resourceAwsElasticBeanstalkApplication(),
			"aws_elastic_beanstalk_application_version":        resourceAwsElasticBeanstalkApplicationVersion(),
			"aws_elastic_beanstalk_configuration_template":     resourceAwsElasticBeanstalkConfigurationTemplate(),
			"aws_elastic_beanstalk_environment":                resourceAwsElasticBeanstalkEnvironment(),
			"aws_elasticsearch_domain":                         resourceAwsElasticSearchDomain(),
			"aws_elasticsearch_domain_policy":                  resourceAwsElasticSearchDomainPolicy(),
			"aws_elastictranscoder_pipeline":                   resourceAwsElasticTranscoderPipeline(),
			"aws_elastictranscoder_preset":                     resourceAwsElasticTranscoderPreset(),
			"aws_elb":                                          resourceAwsElb(),
			"aws_elb_attachment":                               resourceAwsElbAttachment(),
			"aws_emr_cluster":                                  resourceAwsEMRCluster(),
			"aws_emr_instance_group":                           resourceAwsEMRInstanceGroup(),
			"aws_emr_security_configuration":                   resourceAwsEMRSecurityConfiguration(),
			"aws_flow_log":                                     resourceAwsFlowLog(),
			"aws_gamelift_alias":                               resourceAwsGameliftAlias(),
			"aws_gamelift_build":                               resourceAwsGameliftBuild(),
			"aws_gamelift_fleet":                               resourceAwsGameliftFleet(),
			"aws_glacier_vault":                                resourceAwsGlacierVault(),
			"aws_glue_catalog_database":                        resourceAwsGlueCatalogDatabase(),
			"aws_glue_catalog_table":                           resourceAwsGlueCatalogTable(),
			"aws_glue_classifier":                              resourceAwsGlueClassifier(),
			"aws_glue_connection":                              resourceAwsGlueConnection(),
			"aws_glue_crawler":                                 resourceAwsGlueCrawler(),
			"aws_glue_job":                                     resourceAwsGlueJob(),
			"aws_glue_trigger":                                 resourceAwsGlueTrigger(),
			"aws_guardduty_detector":                           resourceAwsGuardDutyDetector(),
			"aws_guardduty_ipset":                              resourceAwsGuardDutyIpset(),
			"aws_guardduty_member":                             resourceAwsGuardDutyMember(),
			"aws_guardduty_threatintelset":                     resourceAwsGuardDutyThreatintelset(),
			"aws_iam_access_key":                               resourceAwsIamAccessKey(),
			"aws_iam_account_alias":                            resourceAwsIamAccountAlias(),
			"aws_iam_account_password_policy":                  resourceAwsIamAccountPasswordPolicy(),
			"aws_iam_group_policy":                             resourceAwsIamGroupPolicy(),
			"aws_iam_group":                                    resourceAwsIamGroup(),
			"aws_iam_group_membership":                         resourceAwsIamGroupMembership(),
			"aws_iam_group_policy_attachment":                  resourceAwsIamGroupPolicyAttachment(),
			"aws_iam_instance_profile":                         resourceAwsIamInstanceProfile(),
			"aws_iam_openid_connect_provider":                  resourceAwsIamOpenIDConnectProvider(),
			"aws_iam_policy":                                   resourceAwsIamPolicy(),
			"aws_iam_policy_attachment":                        resourceAwsIamPolicyAttachment(),
			"aws_iam_role_policy_attachment":                   resourceAwsIamRolePolicyAttachment(),
			"aws_iam_role_policy":                              resourceAwsIamRolePolicy(),
			"aws_iam_role":                                     resourceAwsIamRole(),
			"aws_iam_saml_provider":                            resourceAwsIamSamlProvider(),
			"aws_iam_server_certificate":                       resourceAwsIAMServerCertificate(),
			"aws_iam_service_linked_role":                      resourceAwsIamServiceLinkedRole(),
			"aws_iam_user_group_membership":                    resourceAwsIamUserGroupMembership(),
			"aws_iam_user_policy_attachment":                   resourceAwsIamUserPolicyAttachment(),
			"aws_iam_user_policy":                              resourceAwsIamUserPolicy(),
			"aws_iam_user_ssh_key":                             resourceAwsIamUserSshKey(),
			"aws_iam_user":                                     resourceAwsIamUser(),
			"aws_iam_user_login_profile":                       resourceAwsIamUserLoginProfile(),
			"aws_inspector_assessment_target":                  resourceAWSInspectorAssessmentTarget(),
			"aws_inspector_assessment_template":                resourceAWSInspectorAssessmentTemplate(),
			"aws_inspector_resource_group":                     resourceAWSInspectorResourceGroup(),
			"aws_instance":                                     resourceAwsInstance(),
			"aws_internet_gateway":                             resourceAwsInternetGateway(),
			"aws_iot_certificate":                              resourceAwsIotCertificate(),
			"aws_iot_policy":                                   resourceAwsIotPolicy(),
			"aws_iot_thing":                                    resourceAwsIotThing(),
			"aws_iot_thing_type":                               resourceAwsIotThingType(),
			"aws_iot_topic_rule":                               resourceAwsIotTopicRule(),
			"aws_key_pair":                                     resourceAwsKeyPair(),
			"aws_kinesis_firehose_delivery_stream":             resourceAwsKinesisFirehoseDeliveryStream(),
			"aws_kinesis_stream":                               resourceAwsKinesisStream(),
			"aws_kms_alias":                                    resourceAwsKmsAlias(),
			"aws_kms_grant":                                    resourceAwsKmsGrant(),
			"aws_kms_key":                                      resourceAwsKmsKey(),
			"aws_lambda_function":                              resourceAwsLambdaFunction(),
			"aws_lambda_event_source_mapping":                  resourceAwsLambdaEventSourceMapping(),
			"aws_lambda_alias":                                 resourceAwsLambdaAlias(),
			"aws_lambda_permission":                            resourceAwsLambdaPermission(),
			"aws_launch_configuration":                         resourceAwsLaunchConfiguration(),
			"aws_launch_template":                              resourceAwsLaunchTemplate(),
			"aws_lightsail_domain":                             resourceAwsLightsailDomain(),
			"aws_lightsail_instance":                           resourceAwsLightsailInstance(),
			"aws_lightsail_key_pair":                           resourceAwsLightsailKeyPair(),
			"aws_lightsail_static_ip":                          resourceAwsLightsailStaticIp(),
			"aws_lightsail_static_ip_attachment":               resourceAwsLightsailStaticIpAttachment(),
			"aws_lb_cookie_stickiness_policy":                  resourceAwsLBCookieStickinessPolicy(),
			"aws_load_balancer_policy":                         resourceAwsLoadBalancerPolicy(),
			"aws_load_balancer_backend_server_policy":          resourceAwsLoadBalancerBackendServerPolicies(),
			"aws_load_balancer_listener_policy":                resourceAwsLoadBalancerListenerPolicies(),
			"aws_lb_ssl_negotiation_policy":                    resourceAwsLBSSLNegotiationPolicy(),
			"aws_macie_member_account_association":             resourceAwsMacieMemberAccountAssociation(),
			"aws_macie_s3_bucket_association":                  resourceAwsMacieS3BucketAssociation(),
			"aws_main_route_table_association":                 resourceAwsMainRouteTableAssociation(),
			"aws_mq_broker":                                    resourceAwsMqBroker(),
			"aws_mq_configuration":                             resourceAwsMqConfiguration(),
			"aws_media_store_container":                        resourceAwsMediaStoreContainer(),
			"aws_media_store_container_policy":                 resourceAwsMediaStoreContainerPolicy(),
			"aws_nat_gateway":                                  resourceAwsNatGateway(),
			"aws_network_acl":                                  resourceAwsNetworkAcl(),
			"aws_default_network_acl":                          resourceAwsDefaultNetworkAcl(),
			"aws_neptune_cluster":                              resourceAwsNeptuneCluster(),
			"aws_neptune_cluster_instance":                     resourceAwsNeptuneClusterInstance(),
			"aws_neptune_cluster_parameter_group":              resourceAwsNeptuneClusterParameterGroup(),
			"aws_neptune_cluster_snapshot":                     resourceAwsNeptuneClusterSnapshot(),
			"aws_neptune_event_subscription":                   resourceAwsNeptuneEventSubscription(),
			"aws_neptune_parameter_group":                      resourceAwsNeptuneParameterGroup(),
			"aws_neptune_subnet_group":                         resourceAwsNeptuneSubnetGroup(),
			"aws_network_acl_rule":                             resourceAwsNetworkAclRule(),
			"aws_network_interface":                            resourceAwsNetworkInterface(),
			"aws_network_interface_attachment":                 resourceAwsNetworkInterfaceAttachment(),
			"aws_opsworks_application":                         resourceAwsOpsworksApplication(),
			"aws_opsworks_stack":                               resourceAwsOpsworksStack(),
			"aws_opsworks_java_app_layer":                      resourceAwsOpsworksJavaAppLayer(),
			"aws_opsworks_haproxy_layer":                       resourceAwsOpsworksHaproxyLayer(),
			"aws_opsworks_static_web_layer":                    resourceAwsOpsworksStaticWebLayer(),
			"aws_opsworks_php_app_layer":                       resourceAwsOpsworksPhpAppLayer(),
			"aws_opsworks_rails_app_layer":                     resourceAwsOpsworksRailsAppLayer(),
			"aws_opsworks_nodejs_app_layer":                    resourceAwsOpsworksNodejsAppLayer(),
			"aws_opsworks_memcached_layer":                     resourceAwsOpsworksMemcachedLayer(),
			"aws_opsworks_mysql_layer":                         resourceAwsOpsworksMysqlLayer(),
			"aws_opsworks_ganglia_layer":                       resourceAwsOpsworksGangliaLayer(),
			"aws_opsworks_custom_layer":                        resourceAwsOpsworksCustomLayer(),
			"aws_opsworks_instance":                            resourceAwsOpsworksInstance(),
			"aws_opsworks_user_profile":                        resourceAwsOpsworksUserProfile(),
			"aws_opsworks_permission":                          resourceAwsOpsworksPermission(),
			"aws_opsworks_rds_db_instance":                     resourceAwsOpsworksRdsDbInstance(),
			"aws_organizations_organization":                   resourceAwsOrganizationsOrganization(),
			"aws_organizations_account":                        resourceAwsOrganizationsAccount(),
			"aws_organizations_policy":                         resourceAwsOrganizationsPolicy(),
			"aws_organizations_policy_attachment":              resourceAwsOrganizationsPolicyAttachment(),
			"aws_placement_group":                              resourceAwsPlacementGroup(),
			"aws_proxy_protocol_policy":                        resourceAwsProxyProtocolPolicy(),
			"aws_rds_cluster":                                  resourceAwsRDSCluster(),
			"aws_rds_cluster_instance":                         resourceAwsRDSClusterInstance(),
			"aws_rds_cluster_parameter_group":                  resourceAwsRDSClusterParameterGroup(),
			"aws_redshift_cluster":                             resourceAwsRedshiftCluster(),
			"aws_redshift_security_group":                      resourceAwsRedshiftSecurityGroup(),
			"aws_redshift_parameter_group":                     resourceAwsRedshiftParameterGroup(),
			"aws_redshift_subnet_group":                        resourceAwsRedshiftSubnetGroup(),
			"aws_redshift_snapshot_copy_grant":                 resourceAwsRedshiftSnapshotCopyGrant(),
			"aws_route53_delegation_set":                       resourceAwsRoute53DelegationSet(),
			"aws_route53_query_log":                            resourceAwsRoute53QueryLog(),
			"aws_route53_record":                               resourceAwsRoute53Record(),
			"aws_route53_zone_association":                     resourceAwsRoute53ZoneAssociation(),
			"aws_route53_zone":                                 resourceAwsRoute53Zone(),
			"aws_route53_health_check":                         resourceAwsRoute53HealthCheck(),
			"aws_route":                                        resourceAwsRoute(),
			"aws_route_table":                                  resourceAwsRouteTable(),
			"aws_default_route_table":                          resourceAwsDefaultRouteTable(),
			"aws_route_table_association":                      resourceAwsRouteTableAssociation(),
			"aws_secretsmanager_secret":                        resourceAwsSecretsManagerSecret(),
			"aws_secretsmanager_secret_version":                resourceAwsSecretsManagerSecretVersion(),
			"aws_ses_active_receipt_rule_set":                  resourceAwsSesActiveReceiptRuleSet(),
			"aws_ses_domain_identity":                          resourceAwsSesDomainIdentity(),
			"aws_ses_domain_identity_verification":             resourceAwsSesDomainIdentityVerification(),
			"aws_ses_domain_dkim":                              resourceAwsSesDomainDkim(),
			"aws_ses_domain_mail_from":                         resourceAwsSesDomainMailFrom(),
			"aws_ses_receipt_filter":                           resourceAwsSesReceiptFilter(),
			"aws_ses_receipt_rule":                             resourceAwsSesReceiptRule(),
			"aws_ses_receipt_rule_set":                         resourceAwsSesReceiptRuleSet(),
			"aws_ses_configuration_set":                        resourceAwsSesConfigurationSet(),
			"aws_ses_event_destination":                        resourceAwsSesEventDestination(),
			"aws_ses_identity_notification_topic":              resourceAwsSesNotificationTopic(),
			"aws_ses_template":                                 resourceAwsSesTemplate(),
			"aws_s3_bucket":                                    resourceAwsS3Bucket(),
			"aws_s3_bucket_policy":                             resourceAwsS3BucketPolicy(),
			"aws_s3_bucket_object":                             resourceAwsS3BucketObject(),
			"aws_s3_bucket_notification":                       resourceAwsS3BucketNotification(),
			"aws_s3_bucket_metric":                             resourceAwsS3BucketMetric(),
			"aws_s3_bucket_inventory":                          resourceAwsS3BucketInventory(),
			"aws_security_group":                               resourceAwsSecurityGroup(),
			"aws_network_interface_sg_attachment":              resourceAwsNetworkInterfaceSGAttachment(),
			"aws_default_security_group":                       resourceAwsDefaultSecurityGroup(),
			"aws_security_group_rule":                          resourceAwsSecurityGroupRule(),
			"aws_servicecatalog_portfolio":                     resourceAwsServiceCatalogPortfolio(),
			"aws_service_discovery_private_dns_namespace":      resourceAwsServiceDiscoveryPrivateDnsNamespace(),
			"aws_service_discovery_public_dns_namespace":       resourceAwsServiceDiscoveryPublicDnsNamespace(),
			"aws_service_discovery_service":                    resourceAwsServiceDiscoveryService(),
			"aws_simpledb_domain":                              resourceAwsSimpleDBDomain(),
			"aws_ssm_activation":                               resourceAwsSsmActivation(),
			"aws_ssm_association":                              resourceAwsSsmAssociation(),
			"aws_ssm_document":                                 resourceAwsSsmDocument(),
			"aws_ssm_maintenance_window":                       resourceAwsSsmMaintenanceWindow(),
			"aws_ssm_maintenance_window_target":                resourceAwsSsmMaintenanceWindowTarget(),
			"aws_ssm_maintenance_window_task":                  resourceAwsSsmMaintenanceWindowTask(),
			"aws_ssm_patch_baseline":                           resourceAwsSsmPatchBaseline(),
			"aws_ssm_patch_group":                              resourceAwsSsmPatchGroup(),
			"aws_ssm_parameter":                                resourceAwsSsmParameter(),
			"aws_ssm_resource_data_sync":                       resourceAwsSsmResourceDataSync(),
			"aws_storagegateway_cache":                         resourceAwsStorageGatewayCache(),
			"aws_storagegateway_cached_iscsi_volume":           resourceAwsStorageGatewayCachedIscsiVolume(),
			"aws_storagegateway_gateway":                       resourceAwsStorageGatewayGateway(),
			"aws_storagegateway_nfs_file_share":                resourceAwsStorageGatewayNfsFileShare(),
			"aws_storagegateway_smb_file_share":                resourceAwsStorageGatewaySmbFileShare(),
			"aws_storagegateway_upload_buffer":                 resourceAwsStorageGatewayUploadBuffer(),
			"aws_storagegateway_working_storage":               resourceAwsStorageGatewayWorkingStorage(),
			"aws_spot_datafeed_subscription":                   resourceAwsSpotDataFeedSubscription(),
			"aws_spot_instance_request":                        resourceAwsSpotInstanceRequest(),
			"aws_spot_fleet_request":                           resourceAwsSpotFleetRequest(),
			"aws_sqs_queue":                                    resourceAwsSqsQueue(),
			"aws_sqs_queue_policy":                             resourceAwsSqsQueuePolicy(),
			"aws_snapshot_create_volume_permission":            resourceAwsSnapshotCreateVolumePermission(),
			"aws_sns_platform_application":                     resourceAwsSnsPlatformApplication(),
			"aws_sns_sms_preferences":                          resourceAwsSnsSmsPreferences(),
			"aws_sns_topic":                                    resourceAwsSnsTopic(),
			"aws_sns_topic_policy":                             resourceAwsSnsTopicPolicy(),
			"aws_sns_topic_subscription":                       resourceAwsSnsTopicSubscription(),
			"aws_sfn_activity":                                 resourceAwsSfnActivity(),
			"aws_sfn_state_machine":                            resourceAwsSfnStateMachine(),
			"aws_default_subnet":                               resourceAwsDefaultSubnet(),
			"aws_subnet":                                       resourceAwsSubnet(),
			"aws_swf_domain":                                   resourceAwsSwfDomain(),
			"aws_volume_attachment":                            resourceAwsVolumeAttachment(),
			"aws_vpc_dhcp_options_association":                 resourceAwsVpcDhcpOptionsAssociation(),
			"aws_default_vpc_dhcp_options":                     resourceAwsDefaultVpcDhcpOptions(),
			"aws_vpc_dhcp_options":                             resourceAwsVpcDhcpOptions(),
			"aws_vpc_peering_connection":                       resourceAwsVpcPeeringConnection(),
			"aws_vpc_peering_connection_accepter":              resourceAwsVpcPeeringConnectionAccepter(),
			"aws_vpc_peering_connection_options":               resourceAwsVpcPeeringConnectionOptions(),
			"aws_default_vpc":                                  resourceAwsDefaultVpc(),
			"aws_vpc":                                          resourceAwsVpc(),
			"aws_vpc_endpoint":                                 resourceAwsVpcEndpoint(),
			"aws_vpc_endpoint_connection_notification":         resourceAwsVpcEndpointConnectionNotification(),
			"aws_vpc_endpoint_route_table_association":         resourceAwsVpcEndpointRouteTableAssociation(),
			"aws_vpc_endpoint_subnet_association":              resourceAwsVpcEndpointSubnetAssociation(),
			"aws_vpc_endpoint_service":                         resourceAwsVpcEndpointService(),
			"aws_vpc_endpoint_service_allowed_principal":       resourceAwsVpcEndpointServiceAllowedPrincipal(),
			"aws_vpc_ipv4_cidr_block_association":              resourceAwsVpcIpv4CidrBlockAssociation(),
			"aws_vpn_connection":                               resourceAwsVpnConnection(),
			"aws_vpn_connection_route":                         resourceAwsVpnConnectionRoute(),
			"aws_vpn_gateway":                                  resourceAwsVpnGateway(),
			"aws_vpn_gateway_attachment":                       resourceAwsVpnGatewayAttachment(),
			"aws_vpn_gateway_route_propagation":                resourceAwsVpnGatewayRoutePropagation(),
			"aws_waf_byte_match_set":                           resourceAwsWafByteMatchSet(),
			"aws_waf_ipset":                                    resourceAwsWafIPSet(),
			"aws_waf_rate_based_rule":                          resourceAwsWafRateBasedRule(),
			"aws_waf_regex_match_set":                          resourceAwsWafRegexMatchSet(),
			"aws_waf_regex_pattern_set":                        resourceAwsWafRegexPatternSet(),
			"aws_waf_rule":                                     resourceAwsWafRule(),
			"aws_waf_rule_group":                               resourceAwsWafRuleGroup(),
			"aws_waf_size_constraint_set":                      resourceAwsWafSizeConstraintSet(),
			"aws_waf_web_acl":                                  resourceAwsWafWebAcl(),
			"aws_waf_xss_match_set":                            resourceAwsWafXssMatchSet(),
			"aws_waf_sql_injection_match_set":                  resourceAwsWafSqlInjectionMatchSet(),
			"aws_waf_geo_match_set":                            resourceAwsWafGeoMatchSet(),
			"aws_wafregional_byte_match_set":                   resourceAwsWafRegionalByteMatchSet(),
			"aws_wafregional_geo_match_set":                    resourceAwsWafRegionalGeoMatchSet(),
			"aws_wafregional_ipset":                            resourceAwsWafRegionalIPSet(),
			"aws_wafregional_rate_based_rule":                  resourceAwsWafRegionalRateBasedRule(),
			"aws_wafregional_regex_match_set":                  resourceAwsWafRegionalRegexMatchSet(),
			"aws_wafregional_regex_pattern_set":                resourceAwsWafRegionalRegexPatternSet(),
			"aws_wafregional_rule":                             resourceAwsWafRegionalRule(),
			"aws_wafregional_rule_group":                       resourceAwsWafRegionalRuleGroup(),
			"aws_wafregional_size_constraint_set":              resourceAwsWafRegionalSizeConstraintSet(),
			"aws_wafregional_sql_injection_match_set":          resourceAwsWafRegionalSqlInjectionMatchSet(),
			"aws_wafregional_xss_match_set":                    resourceAwsWafRegionalXssMatchSet(),
			"aws_wafregional_web_acl":                          resourceAwsWafRegionalWebAcl(),
			"aws_wafregional_web_acl_association":              resourceAwsWafRegionalWebAclAssociation(),
			"aws_batch_compute_environment":                    resourceAwsBatchComputeEnvironment(),
			"aws_batch_job_definition":                         resourceAwsBatchJobDefinition(),
			"aws_batch_job_queue":                              resourceAwsBatchJobQueue(),
			"aws_pinpoint_app":                                 resourceAwsPinpointApp(),
			"aws_pinpoint_adm_channel":                         resourceAwsPinpointADMChannel(),
<<<<<<< HEAD
			"aws_pinpoint_baidu_channel":                       resourceAwsPinpointBaiduChannel(),
=======
			"aws_pinpoint_email_channel":                       resourceAwsPinpointEmailChannel(),
>>>>>>> 6c454693
			"aws_pinpoint_event_stream":                        resourceAwsPinpointEventStream(),
			"aws_pinpoint_gcm_channel":                         resourceAwsPinpointGCMChannel(),
			"aws_pinpoint_sms_channel":                         resourceAwsPinpointSMSChannel(),

			// ALBs are actually LBs because they can be type `network` or `application`
			// To avoid regressions, we will add a new resource for each and they both point
			// back to the old ALB version. IF the Terraform supported aliases for resources
			// this would be a whole lot simpler
			"aws_alb":                         resourceAwsLb(),
			"aws_lb":                          resourceAwsLb(),
			"aws_alb_listener":                resourceAwsLbListener(),
			"aws_lb_listener":                 resourceAwsLbListener(),
			"aws_alb_listener_certificate":    resourceAwsLbListenerCertificate(),
			"aws_lb_listener_certificate":     resourceAwsLbListenerCertificate(),
			"aws_alb_listener_rule":           resourceAwsLbbListenerRule(),
			"aws_lb_listener_rule":            resourceAwsLbbListenerRule(),
			"aws_alb_target_group":            resourceAwsLbTargetGroup(),
			"aws_lb_target_group":             resourceAwsLbTargetGroup(),
			"aws_alb_target_group_attachment": resourceAwsLbTargetGroupAttachment(),
			"aws_lb_target_group_attachment":  resourceAwsLbTargetGroupAttachment(),
		},
		ConfigureFunc: providerConfigure,
	}
}

var descriptions map[string]string

func init() {
	descriptions = map[string]string{
		"region": "The region where AWS operations will take place. Examples\n" +
			"are us-east-1, us-west-2, etc.",

		"access_key": "The access key for API operations. You can retrieve this\n" +
			"from the 'Security & Credentials' section of the AWS console.",

		"secret_key": "The secret key for API operations. You can retrieve this\n" +
			"from the 'Security & Credentials' section of the AWS console.",

		"profile": "The profile for API operations. If not set, the default profile\n" +
			"created with `aws configure` will be used.",

		"shared_credentials_file": "The path to the shared credentials file. If not set\n" +
			"this defaults to ~/.aws/credentials.",

		"token": "session token. A session token is only required if you are\n" +
			"using temporary security credentials.",

		"max_retries": "The maximum number of times an AWS API request is\n" +
			"being executed. If the API request still fails, an error is\n" +
			"thrown.",

		"apigateway_endpoint": "Use this to override the default endpoint URL constructed from the `region`.\n",

		"cloudformation_endpoint": "Use this to override the default endpoint URL constructed from the `region`.\n",

		"cloudwatch_endpoint": "Use this to override the default endpoint URL constructed from the `region`.\n",

		"cloudwatchevents_endpoint": "Use this to override the default endpoint URL constructed from the `region`.\n",

		"cloudwatchlogs_endpoint": "Use this to override the default endpoint URL constructed from the `region`.\n",

		"devicefarm_endpoint": "Use this to override the default endpoint URL constructed from the `region`.\n",

		"dynamodb_endpoint": "Use this to override the default endpoint URL constructed from the `region`.\n" +
			"It's typically used to connect to dynamodb-local.",

		"kinesis_endpoint": "Use this to override the default endpoint URL constructed from the `region`.\n" +
			"It's typically used to connect to kinesalite.",

		"kms_endpoint": "Use this to override the default endpoint URL constructed from the `region`.\n",

		"iam_endpoint": "Use this to override the default endpoint URL constructed from the `region`.\n",

		"lambda_endpoint": "Use this to override the default endpoint URL constructed from the `region`\n",

		"ec2_endpoint": "Use this to override the default endpoint URL constructed from the `region`.\n",

		"autoscaling_endpoint": "Use this to override the default endpoint URL constructed from the `region`.\n",

		"efs_endpoint": "Use this to override the default endpoint URL constructed from the `region`.\n",

		"elb_endpoint": "Use this to override the default endpoint URL constructed from the `region`.\n",

		"es_endpoint": "Use this to override the default endpoint URL constructed from the `region`.\n",

		"rds_endpoint": "Use this to override the default endpoint URL constructed from the `region`.\n",

		"s3_endpoint": "Use this to override the default endpoint URL constructed from the `region`.\n",

		"sns_endpoint": "Use this to override the default endpoint URL constructed from the `region`.\n",

		"sqs_endpoint": "Use this to override the default endpoint URL constructed from the `region`.\n",

		"ssm_endpoint": "Use this to override the default endpoint URL constructed from the `region`.\n",

		"insecure": "Explicitly allow the provider to perform \"insecure\" SSL requests. If omitted," +
			"default value is `false`",

		"skip_credentials_validation": "Skip the credentials validation via STS API. " +
			"Used for AWS API implementations that do not have STS available/implemented.",

		"skip_get_ec2_platforms": "Skip getting the supported EC2 platforms. " +
			"Used by users that don't have ec2:DescribeAccountAttributes permissions.",

		"skip_region_validation": "Skip static validation of region name. " +
			"Used by users of alternative AWS-like APIs or users w/ access to regions that are not public (yet).",

		"skip_requesting_account_id": "Skip requesting the account ID. " +
			"Used for AWS API implementations that do not have IAM/STS API and/or metadata API.",

		"skip_medatadata_api_check": "Skip the AWS Metadata API check. " +
			"Used for AWS API implementations that do not have a metadata api endpoint.",

		"s3_force_path_style": "Set this to true to force the request to use path-style addressing,\n" +
			"i.e., http://s3.amazonaws.com/BUCKET/KEY. By default, the S3 client will\n" +
			"use virtual hosted bucket addressing when possible\n" +
			"(http://BUCKET.s3.amazonaws.com/KEY). Specific to the Amazon S3 service.",

		"assume_role_role_arn": "The ARN of an IAM role to assume prior to making API calls.",

		"assume_role_session_name": "The session name to use when assuming the role. If omitted," +
			" no session name is passed to the AssumeRole call.",

		"assume_role_external_id": "The external ID to use when assuming the role. If omitted," +
			" no external ID is passed to the AssumeRole call.",

		"assume_role_policy": "The permissions applied when assuming a role. You cannot use," +
			" this policy to grant further permissions that are in excess to those of the, " +
			" role that is being assumed.",
	}
}

func providerConfigure(d *schema.ResourceData) (interface{}, error) {
	config := Config{
		AccessKey:               d.Get("access_key").(string),
		SecretKey:               d.Get("secret_key").(string),
		Profile:                 d.Get("profile").(string),
		Token:                   d.Get("token").(string),
		Region:                  d.Get("region").(string),
		MaxRetries:              d.Get("max_retries").(int),
		Insecure:                d.Get("insecure").(bool),
		SkipCredsValidation:     d.Get("skip_credentials_validation").(bool),
		SkipGetEC2Platforms:     d.Get("skip_get_ec2_platforms").(bool),
		SkipRegionValidation:    d.Get("skip_region_validation").(bool),
		SkipRequestingAccountId: d.Get("skip_requesting_account_id").(bool),
		SkipMetadataApiCheck:    d.Get("skip_metadata_api_check").(bool),
		S3ForcePathStyle:        d.Get("s3_force_path_style").(bool),
	}

	// Set CredsFilename, expanding home directory
	credsPath, err := homedir.Expand(d.Get("shared_credentials_file").(string))
	if err != nil {
		return nil, err
	}
	config.CredsFilename = credsPath

	assumeRoleList := d.Get("assume_role").(*schema.Set).List()
	if len(assumeRoleList) == 1 {
		assumeRole := assumeRoleList[0].(map[string]interface{})
		config.AssumeRoleARN = assumeRole["role_arn"].(string)
		config.AssumeRoleSessionName = assumeRole["session_name"].(string)
		config.AssumeRoleExternalID = assumeRole["external_id"].(string)

		if v := assumeRole["policy"].(string); v != "" {
			config.AssumeRolePolicy = v
		}

		log.Printf("[INFO] assume_role configuration set: (ARN: %q, SessionID: %q, ExternalID: %q, Policy: %q)",
			config.AssumeRoleARN, config.AssumeRoleSessionName, config.AssumeRoleExternalID, config.AssumeRolePolicy)
	} else {
		log.Printf("[INFO] No assume_role block read from configuration")
	}

	endpointsSet := d.Get("endpoints").(*schema.Set)

	for _, endpointsSetI := range endpointsSet.List() {
		endpoints := endpointsSetI.(map[string]interface{})
		config.AcmEndpoint = endpoints["acm"].(string)
		config.ApigatewayEndpoint = endpoints["apigateway"].(string)
		config.CloudFormationEndpoint = endpoints["cloudformation"].(string)
		config.CloudWatchEndpoint = endpoints["cloudwatch"].(string)
		config.CloudWatchEventsEndpoint = endpoints["cloudwatchevents"].(string)
		config.CloudWatchLogsEndpoint = endpoints["cloudwatchlogs"].(string)
		config.DeviceFarmEndpoint = endpoints["devicefarm"].(string)
		config.DynamoDBEndpoint = endpoints["dynamodb"].(string)
		config.Ec2Endpoint = endpoints["ec2"].(string)
		config.AutoscalingEndpoint = endpoints["autoscaling"].(string)
		config.EcrEndpoint = endpoints["ecr"].(string)
		config.EcsEndpoint = endpoints["ecs"].(string)
		config.EfsEndpoint = endpoints["efs"].(string)
		config.ElbEndpoint = endpoints["elb"].(string)
		config.EsEndpoint = endpoints["es"].(string)
		config.IamEndpoint = endpoints["iam"].(string)
		config.KinesisEndpoint = endpoints["kinesis"].(string)
		config.KmsEndpoint = endpoints["kms"].(string)
		config.LambdaEndpoint = endpoints["lambda"].(string)
		config.R53Endpoint = endpoints["r53"].(string)
		config.RdsEndpoint = endpoints["rds"].(string)
		config.S3Endpoint = endpoints["s3"].(string)
		config.SnsEndpoint = endpoints["sns"].(string)
		config.SqsEndpoint = endpoints["sqs"].(string)
		config.StsEndpoint = endpoints["sts"].(string)
		config.SsmEndpoint = endpoints["ssm"].(string)
	}

	if v, ok := d.GetOk("allowed_account_ids"); ok {
		config.AllowedAccountIds = v.(*schema.Set).List()
	}

	if v, ok := d.GetOk("forbidden_account_ids"); ok {
		config.ForbiddenAccountIds = v.(*schema.Set).List()
	}

	return config.Client()
}

// This is a global MutexKV for use within this plugin.
var awsMutexKV = mutexkv.NewMutexKV()

func assumeRoleSchema() *schema.Schema {
	return &schema.Schema{
		Type:     schema.TypeSet,
		Optional: true,
		MaxItems: 1,
		Elem: &schema.Resource{
			Schema: map[string]*schema.Schema{
				"role_arn": {
					Type:        schema.TypeString,
					Optional:    true,
					Description: descriptions["assume_role_role_arn"],
				},

				"session_name": {
					Type:        schema.TypeString,
					Optional:    true,
					Description: descriptions["assume_role_session_name"],
				},

				"external_id": {
					Type:        schema.TypeString,
					Optional:    true,
					Description: descriptions["assume_role_external_id"],
				},

				"policy": {
					Type:        schema.TypeString,
					Optional:    true,
					Description: descriptions["assume_role_policy"],
				},
			},
		},
	}
}

func endpointsSchema() *schema.Schema {
	return &schema.Schema{
		Type:     schema.TypeSet,
		Optional: true,
		Elem: &schema.Resource{
			Schema: map[string]*schema.Schema{
				"acm": {
					Type:        schema.TypeString,
					Optional:    true,
					Default:     "",
					Description: descriptions["acm_endpoint"],
				},
				"apigateway": {
					Type:        schema.TypeString,
					Optional:    true,
					Default:     "",
					Description: descriptions["apigateway_endpoint"],
				},
				"cloudwatch": {
					Type:        schema.TypeString,
					Optional:    true,
					Default:     "",
					Description: descriptions["cloudwatch_endpoint"],
				},
				"cloudwatchevents": {
					Type:        schema.TypeString,
					Optional:    true,
					Default:     "",
					Description: descriptions["cloudwatchevents_endpoint"],
				},
				"cloudwatchlogs": {
					Type:        schema.TypeString,
					Optional:    true,
					Default:     "",
					Description: descriptions["cloudwatchlogs_endpoint"],
				},
				"cloudformation": {
					Type:        schema.TypeString,
					Optional:    true,
					Default:     "",
					Description: descriptions["cloudformation_endpoint"],
				},
				"devicefarm": {
					Type:        schema.TypeString,
					Optional:    true,
					Default:     "",
					Description: descriptions["devicefarm_endpoint"],
				},
				"dynamodb": {
					Type:        schema.TypeString,
					Optional:    true,
					Default:     "",
					Description: descriptions["dynamodb_endpoint"],
				},
				"iam": {
					Type:        schema.TypeString,
					Optional:    true,
					Default:     "",
					Description: descriptions["iam_endpoint"],
				},

				"ec2": {
					Type:        schema.TypeString,
					Optional:    true,
					Default:     "",
					Description: descriptions["ec2_endpoint"],
				},

				"autoscaling": {
					Type:        schema.TypeString,
					Optional:    true,
					Default:     "",
					Description: descriptions["autoscaling_endpoint"],
				},

				"ecr": {
					Type:        schema.TypeString,
					Optional:    true,
					Default:     "",
					Description: descriptions["ecr_endpoint"],
				},

				"ecs": {
					Type:        schema.TypeString,
					Optional:    true,
					Default:     "",
					Description: descriptions["ecs_endpoint"],
				},

				"efs": {
					Type:        schema.TypeString,
					Optional:    true,
					Default:     "",
					Description: descriptions["efs_endpoint"],
				},

				"elb": {
					Type:        schema.TypeString,
					Optional:    true,
					Default:     "",
					Description: descriptions["elb_endpoint"],
				},
				"es": {
					Type:        schema.TypeString,
					Optional:    true,
					Default:     "",
					Description: descriptions["es_endpoint"],
				},
				"kinesis": {
					Type:        schema.TypeString,
					Optional:    true,
					Default:     "",
					Description: descriptions["kinesis_endpoint"],
				},
				"kms": {
					Type:        schema.TypeString,
					Optional:    true,
					Default:     "",
					Description: descriptions["kms_endpoint"],
				},
				"lambda": {
					Type:        schema.TypeString,
					Optional:    true,
					Default:     "",
					Description: descriptions["lambda_endpoint"],
				},
				"r53": {
					Type:        schema.TypeString,
					Optional:    true,
					Default:     "",
					Description: descriptions["r53_endpoint"],
				},
				"rds": {
					Type:        schema.TypeString,
					Optional:    true,
					Default:     "",
					Description: descriptions["rds_endpoint"],
				},
				"s3": {
					Type:        schema.TypeString,
					Optional:    true,
					Default:     "",
					Description: descriptions["s3_endpoint"],
				},
				"sns": {
					Type:        schema.TypeString,
					Optional:    true,
					Default:     "",
					Description: descriptions["sns_endpoint"],
				},
				"sqs": {
					Type:        schema.TypeString,
					Optional:    true,
					Default:     "",
					Description: descriptions["sqs_endpoint"],
				},
				"sts": {
					Type:        schema.TypeString,
					Optional:    true,
					Default:     "",
					Description: descriptions["sts_endpoint"],
				},
				"ssm": {
					Type:        schema.TypeString,
					Optional:    true,
					Default:     "",
					Description: descriptions["ssm_endpoint"],
				},
			},
		},
		Set: endpointsToHash,
	}
}

func endpointsToHash(v interface{}) int {
	var buf bytes.Buffer
	m := v.(map[string]interface{})
	buf.WriteString(fmt.Sprintf("%s-", m["apigateway"].(string)))
	buf.WriteString(fmt.Sprintf("%s-", m["cloudwatch"].(string)))
	buf.WriteString(fmt.Sprintf("%s-", m["cloudwatchevents"].(string)))
	buf.WriteString(fmt.Sprintf("%s-", m["cloudwatchlogs"].(string)))
	buf.WriteString(fmt.Sprintf("%s-", m["cloudformation"].(string)))
	buf.WriteString(fmt.Sprintf("%s-", m["devicefarm"].(string)))
	buf.WriteString(fmt.Sprintf("%s-", m["dynamodb"].(string)))
	buf.WriteString(fmt.Sprintf("%s-", m["iam"].(string)))
	buf.WriteString(fmt.Sprintf("%s-", m["ec2"].(string)))
	buf.WriteString(fmt.Sprintf("%s-", m["autoscaling"].(string)))
	buf.WriteString(fmt.Sprintf("%s-", m["efs"].(string)))
	buf.WriteString(fmt.Sprintf("%s-", m["elb"].(string)))
	buf.WriteString(fmt.Sprintf("%s-", m["kinesis"].(string)))
	buf.WriteString(fmt.Sprintf("%s-", m["kms"].(string)))
	buf.WriteString(fmt.Sprintf("%s-", m["lambda"].(string)))
	buf.WriteString(fmt.Sprintf("%s-", m["rds"].(string)))
	buf.WriteString(fmt.Sprintf("%s-", m["s3"].(string)))
	buf.WriteString(fmt.Sprintf("%s-", m["sns"].(string)))
	buf.WriteString(fmt.Sprintf("%s-", m["sqs"].(string)))

	return hashcode.String(buf.String())
}<|MERGE_RESOLUTION|>--- conflicted
+++ resolved
@@ -677,11 +677,8 @@
 			"aws_batch_job_queue":                              resourceAwsBatchJobQueue(),
 			"aws_pinpoint_app":                                 resourceAwsPinpointApp(),
 			"aws_pinpoint_adm_channel":                         resourceAwsPinpointADMChannel(),
-<<<<<<< HEAD
 			"aws_pinpoint_baidu_channel":                       resourceAwsPinpointBaiduChannel(),
-=======
 			"aws_pinpoint_email_channel":                       resourceAwsPinpointEmailChannel(),
->>>>>>> 6c454693
 			"aws_pinpoint_event_stream":                        resourceAwsPinpointEventStream(),
 			"aws_pinpoint_gcm_channel":                         resourceAwsPinpointGCMChannel(),
 			"aws_pinpoint_sms_channel":                         resourceAwsPinpointSMSChannel(),
