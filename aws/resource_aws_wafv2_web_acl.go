package aws

import (
	"fmt"
	"log"
	"regexp"
	"strings"
	"time"

	"github.com/aws/aws-sdk-go/aws"
	"github.com/aws/aws-sdk-go/service/wafv2"
	"github.com/hashicorp/aws-sdk-go-base/tfawserr"
	"github.com/hashicorp/terraform-plugin-sdk/v2/helper/resource"
	"github.com/hashicorp/terraform-plugin-sdk/v2/helper/schema"
	"github.com/hashicorp/terraform-plugin-sdk/v2/helper/validation"
	"github.com/terraform-providers/terraform-provider-aws/aws/internal/keyvaluetags"
)

const (
	Wafv2WebACLCreateTimeout = 5 * time.Minute
	Wafv2WebACLUpdateTimeout = 5 * time.Minute
	Wafv2WebACLDeleteTimeout = 5 * time.Minute
)

func resourceAwsWafv2WebACL() *schema.Resource {
	return &schema.Resource{
		Create: resourceAwsWafv2WebACLCreate,
		Read:   resourceAwsWafv2WebACLRead,
		Update: resourceAwsWafv2WebACLUpdate,
		Delete: resourceAwsWafv2WebACLDelete,
		Importer: &schema.ResourceImporter{
			State: func(d *schema.ResourceData, meta interface{}) ([]*schema.ResourceData, error) {
				idParts := strings.Split(d.Id(), "/")
				if len(idParts) != 3 || idParts[0] == "" || idParts[1] == "" || idParts[2] == "" {
					return nil, fmt.Errorf("Unexpected format of ID (%q), expected ID/NAME/SCOPE", d.Id())
				}
				id := idParts[0]
				name := idParts[1]
				scope := idParts[2]
				d.SetId(id)
				d.Set("name", name)
				d.Set("scope", scope)
				return []*schema.ResourceData{d}, nil
			},
		},

		Schema: map[string]*schema.Schema{
			"arn": {
				Type:     schema.TypeString,
				Computed: true,
			},
			"capacity": {
				Type:     schema.TypeInt,
				Computed: true,
			},
			"default_action": {
				Type:     schema.TypeList,
				Required: true,
				MaxItems: 1,
				Elem: &schema.Resource{
					Schema: map[string]*schema.Schema{
						"allow": wafv2EmptySchema(),
						"block": wafv2EmptySchema(),
					},
				},
			},
			"description": {
				Type:         schema.TypeString,
				Optional:     true,
				ValidateFunc: validation.StringLenBetween(1, 256),
			},
			"lock_token": {
				Type:     schema.TypeString,
				Computed: true,
			},
			"name": {
				Type:     schema.TypeString,
				Required: true,
				ForceNew: true,
				ValidateFunc: validation.All(
					validation.StringLenBetween(1, 128),
					validation.StringMatch(regexp.MustCompile(`^[a-zA-Z0-9-_]+$`), "must contain only alphanumeric hyphen and underscore characters"),
				),
			},
			"scope": {
				Type:     schema.TypeString,
				Required: true,
				ForceNew: true,
				ValidateFunc: validation.StringInSlice([]string{
					wafv2.ScopeCloudfront,
					wafv2.ScopeRegional,
				}, false),
			},
			"rule": {
				Type:     schema.TypeSet,
				Optional: true,
				Elem: &schema.Resource{
					Schema: map[string]*schema.Schema{
						"action": {
							Type:     schema.TypeList,
							Optional: true,
							MaxItems: 1,
							Elem: &schema.Resource{
								Schema: map[string]*schema.Schema{
									"allow": wafv2EmptySchema(),
									"block": wafv2EmptySchema(),
									"count": wafv2EmptySchema(),
								},
							},
						},
						"name": {
							Type:         schema.TypeString,
							Required:     true,
							ValidateFunc: validation.StringLenBetween(1, 128),
						},
						"override_action": {
							Type:     schema.TypeList,
							Optional: true,
							MaxItems: 1,
							Elem: &schema.Resource{
								Schema: map[string]*schema.Schema{
									"count": wafv2EmptySchema(),
									"none":  wafv2EmptySchema(),
								},
							},
						},
						"priority": {
							Type:     schema.TypeInt,
							Required: true,
						},
						"statement":         wafv2WebACLRootStatementSchema(3),
						"visibility_config": wafv2VisibilityConfigSchema(),
					},
				},
			},
			"tags":              tagsSchema(),
			"visibility_config": wafv2VisibilityConfigSchema(),
		},
	}
}

func resourceAwsWafv2WebACLCreate(d *schema.ResourceData, meta interface{}) error {
	conn := meta.(*AWSClient).wafv2conn
	var resp *wafv2.CreateWebACLOutput

	params := &wafv2.CreateWebACLInput{
		Name:             aws.String(d.Get("name").(string)),
		Scope:            aws.String(d.Get("scope").(string)),
		DefaultAction:    expandWafv2DefaultAction(d.Get("default_action").([]interface{})),
		VisibilityConfig: expandWafv2VisibilityConfig(d.Get("visibility_config").([]interface{})),
	}

	rules, err := expandWafv2WebACLRules(d.Get("rule").(*schema.Set).List())
	if err != nil {
		return err
	}

	params.Rules = rules

	if v, ok := d.GetOk("description"); ok {
		params.Description = aws.String(v.(string))
	}

	if v := d.Get("tags").(map[string]interface{}); len(v) > 0 {
		params.Tags = keyvaluetags.New(v).IgnoreAws().Wafv2Tags()
	}

	err = resource.Retry(Wafv2WebACLCreateTimeout, func() *resource.RetryError {
		var err error
		resp, err = conn.CreateWebACL(params)
		if err != nil {
			if isAWSErr(err, wafv2.ErrCodeWAFUnavailableEntityException, "") {
				return resource.RetryableError(err)
			}
			return resource.NonRetryableError(err)
		}
		return nil
	})

	if isResourceTimeoutError(err) {
		_, err = conn.CreateWebACL(params)
	}

	if err != nil {
		return fmt.Errorf("Error creating WAFv2 WebACL: %w", err)
	}

	if resp == nil || resp.Summary == nil {
		return fmt.Errorf("Error creating WAFv2 WebACL")
	}

	d.SetId(aws.StringValue(resp.Summary.Id))

	return resourceAwsWafv2WebACLRead(d, meta)
}

func resourceAwsWafv2WebACLRead(d *schema.ResourceData, meta interface{}) error {
	conn := meta.(*AWSClient).wafv2conn
	ignoreTagsConfig := meta.(*AWSClient).IgnoreTagsConfig

	params := &wafv2.GetWebACLInput{
		Id:    aws.String(d.Id()),
		Name:  aws.String(d.Get("name").(string)),
		Scope: aws.String(d.Get("scope").(string)),
	}

	resp, err := conn.GetWebACL(params)
	if err != nil {
		if isAWSErr(err, wafv2.ErrCodeWAFNonexistentItemException, "") {
			log.Printf("[WARN] WAFv2 WebACL (%s) not found, removing from state", d.Id())
			d.SetId("")
			return nil
		}
		return err
	}

	if resp == nil || resp.WebACL == nil {
		return fmt.Errorf("Error getting WAFv2 WebACL")
	}

	d.Set("name", aws.StringValue(resp.WebACL.Name))
	d.Set("capacity", aws.Int64Value(resp.WebACL.Capacity))
	d.Set("description", aws.StringValue(resp.WebACL.Description))
	d.Set("arn", aws.StringValue(resp.WebACL.ARN))
	d.Set("lock_token", aws.StringValue(resp.LockToken))

	if err := d.Set("default_action", flattenWafv2DefaultAction(resp.WebACL.DefaultAction)); err != nil {
		return fmt.Errorf("Error setting default_action: %w", err)
	}

	if err := d.Set("rule", flattenWafv2WebACLRules(resp.WebACL.Rules)); err != nil {
		return fmt.Errorf("Error setting rule: %w", err)
	}

	if err := d.Set("visibility_config", flattenWafv2VisibilityConfig(resp.WebACL.VisibilityConfig)); err != nil {
		return fmt.Errorf("Error setting visibility_config: %w", err)
	}

	arn := aws.StringValue(resp.WebACL.ARN)
	tags, err := keyvaluetags.Wafv2ListTags(conn, arn)
	if err != nil {
		return fmt.Errorf("Error listing tags for WAFv2 WebACL (%s): %w", arn, err)
	}

	if err := d.Set("tags", tags.IgnoreAws().IgnoreConfig(ignoreTagsConfig).Map()); err != nil {
		return fmt.Errorf("Error setting tags: %w", err)
	}

	return nil
}

func resourceAwsWafv2WebACLUpdate(d *schema.ResourceData, meta interface{}) error {
	conn := meta.(*AWSClient).wafv2conn

	if d.HasChanges("default_action", "description", "rule", "visibility_config") {
		u := &wafv2.UpdateWebACLInput{
			Id:               aws.String(d.Id()),
			Name:             aws.String(d.Get("name").(string)),
			Scope:            aws.String(d.Get("scope").(string)),
			LockToken:        aws.String(d.Get("lock_token").(string)),
			DefaultAction:    expandWafv2DefaultAction(d.Get("default_action").([]interface{})),
			VisibilityConfig: expandWafv2VisibilityConfig(d.Get("visibility_config").([]interface{})),
		}

<<<<<<< HEAD
		rules, err := expandWafv2WebACLRules(d.Get("rule").(*schema.Set).List())
		if err != nil {
			return err
		}

		u.Rules = rules

		if v, ok := d.GetOk("description"); ok && len(v.(string)) > 0 {
=======
		if v, ok := d.GetOk("description"); ok {
>>>>>>> c8b5d72c
			u.Description = aws.String(v.(string))
		}

		err = resource.Retry(Wafv2WebACLUpdateTimeout, func() *resource.RetryError {
			_, err := conn.UpdateWebACL(u)
			if err != nil {
				if isAWSErr(err, wafv2.ErrCodeWAFUnavailableEntityException, "") {
					return resource.RetryableError(err)
				}
				return resource.NonRetryableError(err)
			}
			return nil
		})

		if isResourceTimeoutError(err) {
			_, err = conn.UpdateWebACL(u)
		}

		if err != nil {
			if isAWSErr(err, wafv2.ErrCodeWAFOptimisticLockException, "") {
				return fmt.Errorf("Error updating WAFv2 WebACL, resource has changed since last refresh please run a new plan before applying again: %w", err)
			}
			return fmt.Errorf("Error updating WAFv2 WebACL: %w", err)
		}
	}

	if d.HasChange("tags") {
		o, n := d.GetChange("tags")
		if err := keyvaluetags.Wafv2UpdateTags(conn, d.Get("arn").(string), o, n); err != nil {
			return fmt.Errorf("error updating tags: %w", err)
		}
	}

	return resourceAwsWafv2WebACLRead(d, meta)
}

func resourceAwsWafv2WebACLDelete(d *schema.ResourceData, meta interface{}) error {
	conn := meta.(*AWSClient).wafv2conn

	log.Printf("[INFO] Deleting WAFv2 WebACL %s", d.Id())

	r := &wafv2.DeleteWebACLInput{
		Id:        aws.String(d.Id()),
		Name:      aws.String(d.Get("name").(string)),
		Scope:     aws.String(d.Get("scope").(string)),
		LockToken: aws.String(d.Get("lock_token").(string)),
	}

	err := resource.Retry(Wafv2WebACLDeleteTimeout, func() *resource.RetryError {
		_, err := conn.DeleteWebACL(r)
		if err != nil {
			if tfawserr.ErrCodeEquals(err, wafv2.ErrCodeWAFAssociatedItemException) {
				return resource.RetryableError(err)
			}
			if tfawserr.ErrCodeEquals(err, wafv2.ErrCodeWAFUnavailableEntityException) {
				return resource.RetryableError(err)
			}
			return resource.NonRetryableError(err)
		}
		return nil
	})

	if isResourceTimeoutError(err) {
		_, err = conn.DeleteWebACL(r)
	}

	if tfawserr.ErrCodeEquals(err, wafv2.ErrCodeWAFNonexistentItemException) {
		return nil
	}

	if err != nil {
		return fmt.Errorf("Error deleting WAFv2 WebACL: %w", err)
	}

	return nil
}

func wafv2WebACLRootStatementSchema(level int) *schema.Schema {
	return &schema.Schema{
		Type:     schema.TypeList,
		Required: true,
		MaxItems: 1,
		Elem: &schema.Resource{
			Schema: map[string]*schema.Schema{
				"and_statement":                         wafv2StatementSchema(level),
				"byte_match_statement":                  wafv2ByteMatchStatementSchema(),
				"geo_match_statement":                   wafv2GeoMatchStatementSchema(),
				"ip_set_reference_statement":            wafv2IpSetReferenceStatementSchema(),
				"managed_rule_group_statement":          wafv2ManagedRuleGroupStatementSchema(),
				"not_statement":                         wafv2StatementSchema(level),
				"or_statement":                          wafv2StatementSchema(level),
				"rate_based_statement":                  wafv2RateBasedStatementSchema(level),
				"regex_pattern_set_reference_statement": wafv2RegexPatternSetReferenceStatementSchema(),
				"rule_group_reference_statement":        wafv2RuleGroupReferenceStatementSchema(),
				"size_constraint_statement":             wafv2SizeConstraintSchema(),
				"sqli_match_statement":                  wafv2SqliMatchStatementSchema(),
				"xss_match_statement":                   wafv2XssMatchStatementSchema(),
			},
		},
	}
}

func wafv2ManagedRuleGroupStatementSchema() *schema.Schema {
	return &schema.Schema{
		Type:     schema.TypeList,
		Optional: true,
		MaxItems: 1,
		Elem: &schema.Resource{
			Schema: map[string]*schema.Schema{
				"excluded_rule": wafv2ExcludedRuleSchema(),
				"name": {
					Type:         schema.TypeString,
					Required:     true,
					ValidateFunc: validation.StringLenBetween(1, 128),
				},
				"vendor_name": {
					Type:         schema.TypeString,
					Required:     true,
					ValidateFunc: validation.StringLenBetween(1, 128),
				},
			},
		},
	}
}

func wafv2ExcludedRuleSchema() *schema.Schema {
	return &schema.Schema{
		Type:     schema.TypeList,
		Optional: true,
		Elem: &schema.Resource{
			Schema: map[string]*schema.Schema{
				"name": {
					Type:         schema.TypeString,
					Required:     true,
					ValidateFunc: validation.StringLenBetween(1, 128),
				},
			},
		},
	}
}

func wafv2RateBasedStatementSchema(level int) *schema.Schema {
	return &schema.Schema{
		Type:     schema.TypeList,
		Optional: true,
		MaxItems: 1,
		Elem: &schema.Resource{
			Schema: map[string]*schema.Schema{
				// Required field
				"aggregate_key_type": {
					Type:         schema.TypeString,
					Optional:     true,
					Default:      wafv2.RateBasedStatementAggregateKeyTypeIp,
					ValidateFunc: validation.StringInSlice(wafv2.RateBasedStatementAggregateKeyType_Values(), false),
				},
				"forwarded_ip_config": wafv2ForwardedIPConfig(),
				"limit": {
					Type:         schema.TypeInt,
					Required:     true,
					ValidateFunc: validation.IntBetween(100, 2000000000),
				},
				"scope_down_statement": wafv2ScopeDownStatementSchema(level - 1),
			},
		},
	}
}

func wafv2ScopeDownStatementSchema(level int) *schema.Schema {
	return &schema.Schema{
		Type:     schema.TypeList,
		Optional: true,
		MaxItems: 1,
		Elem: &schema.Resource{
			Schema: map[string]*schema.Schema{
				"and_statement":                         wafv2StatementSchema(level),
				"byte_match_statement":                  wafv2ByteMatchStatementSchema(),
				"geo_match_statement":                   wafv2GeoMatchStatementSchema(),
				"ip_set_reference_statement":            wafv2IpSetReferenceStatementSchema(),
				"not_statement":                         wafv2StatementSchema(level),
				"or_statement":                          wafv2StatementSchema(level),
				"regex_pattern_set_reference_statement": wafv2RegexPatternSetReferenceStatementSchema(),
				"size_constraint_statement":             wafv2SizeConstraintSchema(),
				"sqli_match_statement":                  wafv2SqliMatchStatementSchema(),
				"xss_match_statement":                   wafv2XssMatchStatementSchema(),
			},
		},
	}
}

func wafv2RuleGroupReferenceStatementSchema() *schema.Schema {
	return &schema.Schema{
		Type:     schema.TypeList,
		Optional: true,
		MaxItems: 1,
		Elem: &schema.Resource{
			Schema: map[string]*schema.Schema{
				"arn": {
					Type:         schema.TypeString,
					Required:     true,
					ValidateFunc: validateArn,
				},
				"excluded_rule": wafv2ExcludedRuleSchema(),
			},
		},
	}
}

func expandWafv2WebACLRules(l []interface{}) ([]*wafv2.Rule, error) {
	if len(l) == 0 || l[0] == nil {
		return nil, nil
	}

	rules := make([]*wafv2.Rule, 0)

	for _, rule := range l {
		if rule == nil {
			continue
		}
		r, err := expandWafv2WebACLRule(rule.(map[string]interface{}))
		if err != nil {
			return nil, err
		}
		rules = append(rules, r)
	}

	return rules, nil
}

func expandWafv2WebACLRule(m map[string]interface{}) (*wafv2.Rule, error) {
	if m == nil {
		return nil, nil
	}

	rule := &wafv2.Rule{
		Name:             aws.String(m["name"].(string)),
		Priority:         aws.Int64(int64(m["priority"].(int))),
		Action:           expandWafv2RuleAction(m["action"].([]interface{})),
		OverrideAction:   expandWafv2OverrideAction(m["override_action"].([]interface{})),
		VisibilityConfig: expandWafv2VisibilityConfig(m["visibility_config"].([]interface{})),
	}

	s, err := expandWafv2WebACLRootStatement(m["statement"].([]interface{}))
	if err != nil {
		return nil, err
	}

	rule.Statement = s

	return rule, nil

}

func expandWafv2OverrideAction(l []interface{}) *wafv2.OverrideAction {
	if len(l) == 0 || l[0] == nil {
		return nil
	}

	m := l[0].(map[string]interface{})
	action := &wafv2.OverrideAction{}

	if v, ok := m["count"]; ok && len(v.([]interface{})) > 0 {
		action.Count = &wafv2.CountAction{}
	}

	if v, ok := m["none"]; ok && len(v.([]interface{})) > 0 {
		action.None = &wafv2.NoneAction{}
	}

	return action
}

func expandWafv2DefaultAction(l []interface{}) *wafv2.DefaultAction {
	if len(l) == 0 || l[0] == nil {
		return nil
	}

	m := l[0].(map[string]interface{})
	action := &wafv2.DefaultAction{}

	if v, ok := m["allow"]; ok && len(v.([]interface{})) > 0 {
		action.Allow = &wafv2.AllowAction{}
	}

	if v, ok := m["block"]; ok && len(v.([]interface{})) > 0 {
		action.Block = &wafv2.BlockAction{}
	}

	return action
}

func expandWafv2WebACLRootStatement(l []interface{}) (*wafv2.Statement, error) {
	if len(l) == 0 || l[0] == nil {
		return nil, nil
	}

	m := l[0].(map[string]interface{})

	return expandWafv2WebACLStatement(m)
}

func expandWafv2WebACLStatement(m map[string]interface{}) (*wafv2.Statement, error) {
	if m == nil {
		return nil, nil
	}

	statement := &wafv2.Statement{}

	if v, ok := m["and_statement"]; ok {
		s, err := expandWafv2AndStatement(v.([]interface{}))
		if err != nil {
			return nil, err
		}
		statement.AndStatement = s
	}

	if v, ok := m["byte_match_statement"]; ok {
		s, err := expandWafv2ByteMatchStatement(v.([]interface{}))
		if err != nil {
			return nil, err
		}
		statement.ByteMatchStatement = s
	}

	if v, ok := m["ip_set_reference_statement"]; ok {
		statement.IPSetReferenceStatement = expandWafv2IpSetReferenceStatement(v.([]interface{}))
	}

	if v, ok := m["geo_match_statement"]; ok {
		statement.GeoMatchStatement = expandWafv2GeoMatchStatement(v.([]interface{}))
	}

	if v, ok := m["managed_rule_group_statement"]; ok {
		statement.ManagedRuleGroupStatement = expandWafv2ManagedRuleGroupStatement(v.([]interface{}))
	}

	if v, ok := m["not_statement"]; ok {
		s, err := expandWafv2NotStatement(v.([]interface{}))
		if err != nil {
			return nil, err
		}
		statement.NotStatement = s
	}

	if v, ok := m["or_statement"]; ok {
		s, err := expandWafv2OrStatement(v.([]interface{}))
		if err != nil {
			return nil, err
		}
		statement.OrStatement = s
	}

	if v, ok := m["rate_based_statement"]; ok {
		s, err := expandWafv2RateBasedStatement(v.([]interface{}))
		if err != nil {
			return nil, err
		}
		statement.RateBasedStatement = s
	}

	if v, ok := m["regex_pattern_set_reference_statement"]; ok {
		s, err := expandWafv2RegexPatternSetReferenceStatement(v.([]interface{}))
		if err != nil {
			return nil, err
		}
		statement.RegexPatternSetReferenceStatement = s
	}

	if v, ok := m["rule_group_reference_statement"]; ok {
		statement.RuleGroupReferenceStatement = expandWafv2RuleGroupReferenceStatement(v.([]interface{}))
	}

	if v, ok := m["size_constraint_statement"]; ok {
		s, err := expandWafv2SizeConstraintStatement(v.([]interface{}))
		if err != nil {
			return nil, err
		}
		statement.SizeConstraintStatement = s
	}

	if v, ok := m["sqli_match_statement"]; ok {
		s, err := expandWafv2SqliMatchStatement(v.([]interface{}))
		if err != nil {
			return nil, err
		}
		statement.SqliMatchStatement = s
	}

	if v, ok := m["xss_match_statement"]; ok {
		s, err := expandWafv2XssMatchStatement(v.([]interface{}))
		if err != nil {
			return nil, err
		}
		statement.XssMatchStatement = s
	}

	return statement, nil
}

func expandWafv2ManagedRuleGroupStatement(l []interface{}) *wafv2.ManagedRuleGroupStatement {
	if len(l) == 0 || l[0] == nil {
		return nil
	}

	m := l[0].(map[string]interface{})
	return &wafv2.ManagedRuleGroupStatement{
		ExcludedRules: expandWafv2ExcludedRules(m["excluded_rule"].([]interface{})),
		Name:          aws.String(m["name"].(string)),
		VendorName:    aws.String(m["vendor_name"].(string)),
	}
}

func expandWafv2RateBasedStatement(l []interface{}) (*wafv2.RateBasedStatement, error) {
	if len(l) == 0 || l[0] == nil {
		return nil, nil
	}

	m := l[0].(map[string]interface{})
	r := &wafv2.RateBasedStatement{
		AggregateKeyType: aws.String(m["aggregate_key_type"].(string)),
		Limit:            aws.Int64(int64(m["limit"].(int))),
	}

	if v, ok := m["forwarded_ip_config"]; ok {
		r.ForwardedIPConfig = expandWafv2ForwardedIPConfig(v.([]interface{}))
	}

	s := m["scope_down_statement"].([]interface{})
	if len(s) > 0 && s[0] != nil {
		scopeDownStatement, err := expandWafv2Statement(s[0].(map[string]interface{}))
		if err != nil {
			return nil, err
		}
		r.ScopeDownStatement = scopeDownStatement
	}

	return r, nil
}

func expandWafv2RuleGroupReferenceStatement(l []interface{}) *wafv2.RuleGroupReferenceStatement {
	if len(l) == 0 || l[0] == nil {
		return nil
	}

	m := l[0].(map[string]interface{})

	return &wafv2.RuleGroupReferenceStatement{
		ARN:           aws.String(m["arn"].(string)),
		ExcludedRules: expandWafv2ExcludedRules(m["excluded_rule"].([]interface{})),
	}
}

func expandWafv2ExcludedRules(l []interface{}) []*wafv2.ExcludedRule {
	if len(l) == 0 || l[0] == nil {
		return nil
	}

	rules := make([]*wafv2.ExcludedRule, 0)

	for _, rule := range l {
		if rule == nil {
			continue
		}
		rules = append(rules, expandWafv2ExcludedRule(rule.(map[string]interface{})))
	}

	return rules
}

func expandWafv2ExcludedRule(m map[string]interface{}) *wafv2.ExcludedRule {
	if m == nil {
		return nil
	}

	return &wafv2.ExcludedRule{
		Name: aws.String(m["name"].(string)),
	}
}

func flattenWafv2WebACLRootStatement(s *wafv2.Statement) interface{} {
	if s == nil {
		return []interface{}{}
	}

	return []interface{}{flattenWafv2WebACLStatement(s)}
}

func flattenWafv2WebACLStatement(s *wafv2.Statement) map[string]interface{} {
	if s == nil {
		return map[string]interface{}{}
	}

	m := map[string]interface{}{}

	if s.AndStatement != nil {
		m["and_statement"] = flattenWafv2AndStatement(s.AndStatement)
	}

	if s.ByteMatchStatement != nil {
		m["byte_match_statement"] = flattenWafv2ByteMatchStatement(s.ByteMatchStatement)
	}

	if s.IPSetReferenceStatement != nil {
		m["ip_set_reference_statement"] = flattenWafv2IpSetReferenceStatement(s.IPSetReferenceStatement)
	}

	if s.GeoMatchStatement != nil {
		m["geo_match_statement"] = flattenWafv2GeoMatchStatement(s.GeoMatchStatement)
	}

	if s.ManagedRuleGroupStatement != nil {
		m["managed_rule_group_statement"] = flattenWafv2ManagedRuleGroupStatement(s.ManagedRuleGroupStatement)
	}

	if s.NotStatement != nil {
		m["not_statement"] = flattenWafv2NotStatement(s.NotStatement)
	}

	if s.OrStatement != nil {
		m["or_statement"] = flattenWafv2OrStatement(s.OrStatement)
	}

	if s.RateBasedStatement != nil {
		m["rate_based_statement"] = flattenWafv2RateBasedStatement(s.RateBasedStatement)
	}

	if s.RegexPatternSetReferenceStatement != nil {
		m["regex_pattern_set_reference_statement"] = flattenWafv2RegexPatternSetReferenceStatement(s.RegexPatternSetReferenceStatement)
	}

	if s.RuleGroupReferenceStatement != nil {
		m["rule_group_reference_statement"] = flattenWafv2RuleGroupReferenceStatement(s.RuleGroupReferenceStatement)
	}

	if s.SizeConstraintStatement != nil {
		m["size_constraint_statement"] = flattenWafv2SizeConstraintStatement(s.SizeConstraintStatement)
	}

	if s.SqliMatchStatement != nil {
		m["sqli_match_statement"] = flattenWafv2SqliMatchStatement(s.SqliMatchStatement)
	}

	if s.XssMatchStatement != nil {
		m["xss_match_statement"] = flattenWafv2XssMatchStatement(s.XssMatchStatement)
	}

	return m
}

func flattenWafv2WebACLRules(r []*wafv2.Rule) interface{} {
	out := make([]map[string]interface{}, len(r))
	for i, rule := range r {
		m := make(map[string]interface{})
		m["action"] = flattenWafv2RuleAction(rule.Action)
		m["override_action"] = flattenWafv2OverrideAction(rule.OverrideAction)
		m["name"] = aws.StringValue(rule.Name)
		m["priority"] = int(aws.Int64Value(rule.Priority))
		m["statement"] = flattenWafv2WebACLRootStatement(rule.Statement)
		m["visibility_config"] = flattenWafv2VisibilityConfig(rule.VisibilityConfig)
		out[i] = m
	}

	return out
}

func flattenWafv2OverrideAction(a *wafv2.OverrideAction) interface{} {
	if a == nil {
		return []interface{}{}
	}

	m := map[string]interface{}{}

	if a.Count != nil {
		m["count"] = make([]map[string]interface{}, 1)
	}

	if a.None != nil {
		m["none"] = make([]map[string]interface{}, 1)
	}

	return []interface{}{m}
}

func flattenWafv2DefaultAction(a *wafv2.DefaultAction) interface{} {
	if a == nil {
		return []interface{}{}
	}

	m := map[string]interface{}{}

	if a.Allow != nil {
		m["allow"] = make([]map[string]interface{}, 1)
	}

	if a.Block != nil {
		m["block"] = make([]map[string]interface{}, 1)
	}

	return []interface{}{m}
}

func flattenWafv2ManagedRuleGroupStatement(r *wafv2.ManagedRuleGroupStatement) interface{} {
	if r == nil {
		return []interface{}{}
	}

	m := map[string]interface{}{
		"excluded_rule": flattenWafv2ExcludedRules(r.ExcludedRules),
		"name":          aws.StringValue(r.Name),
		"vendor_name":   aws.StringValue(r.VendorName),
	}

	return []interface{}{m}
}

func flattenWafv2RateBasedStatement(r *wafv2.RateBasedStatement) interface{} {
	if r == nil {
		return []interface{}{}
	}

	m := map[string]interface{}{
		"limit":                int(aws.Int64Value(r.Limit)),
		"aggregate_key_type":   aws.StringValue(r.AggregateKeyType),
		"forwarded_ip_config":  flattenWafv2ForwardedIPConfig(r.ForwardedIPConfig),
		"scope_down_statement": nil,
	}

	if r.ScopeDownStatement != nil {
		m["scope_down_statement"] = []interface{}{flattenWafv2Statement(r.ScopeDownStatement)}
	}

	return []interface{}{m}
}

func flattenWafv2RuleGroupReferenceStatement(r *wafv2.RuleGroupReferenceStatement) interface{} {
	if r == nil {
		return []interface{}{}
	}

	m := map[string]interface{}{
		"excluded_rule": flattenWafv2ExcludedRules(r.ExcludedRules),
		"arn":           aws.StringValue(r.ARN),
	}

	return []interface{}{m}
}

func flattenWafv2ExcludedRules(r []*wafv2.ExcludedRule) interface{} {
	out := make([]map[string]interface{}, len(r))
	for i, rule := range r {
		m := make(map[string]interface{})
		m["name"] = aws.StringValue(rule.Name)
		out[i] = m
	}

	return out
}<|MERGE_RESOLUTION|>--- conflicted
+++ resolved
@@ -147,15 +147,9 @@
 		Name:             aws.String(d.Get("name").(string)),
 		Scope:            aws.String(d.Get("scope").(string)),
 		DefaultAction:    expandWafv2DefaultAction(d.Get("default_action").([]interface{})),
+		Rules:            expandWafv2WebACLRules(d.Get("rule").(*schema.Set).List()),
 		VisibilityConfig: expandWafv2VisibilityConfig(d.Get("visibility_config").([]interface{})),
 	}
-
-	rules, err := expandWafv2WebACLRules(d.Get("rule").(*schema.Set).List())
-	if err != nil {
-		return err
-	}
-
-	params.Rules = rules
 
 	if v, ok := d.GetOk("description"); ok {
 		params.Description = aws.String(v.(string))
@@ -165,7 +159,7 @@
 		params.Tags = keyvaluetags.New(v).IgnoreAws().Wafv2Tags()
 	}
 
-	err = resource.Retry(Wafv2WebACLCreateTimeout, func() *resource.RetryError {
+	err := resource.Retry(Wafv2WebACLCreateTimeout, func() *resource.RetryError {
 		var err error
 		resp, err = conn.CreateWebACL(params)
 		if err != nil {
@@ -259,25 +253,15 @@
 			Scope:            aws.String(d.Get("scope").(string)),
 			LockToken:        aws.String(d.Get("lock_token").(string)),
 			DefaultAction:    expandWafv2DefaultAction(d.Get("default_action").([]interface{})),
+			Rules:            expandWafv2WebACLRules(d.Get("rule").(*schema.Set).List()),
 			VisibilityConfig: expandWafv2VisibilityConfig(d.Get("visibility_config").([]interface{})),
 		}
 
-<<<<<<< HEAD
-		rules, err := expandWafv2WebACLRules(d.Get("rule").(*schema.Set).List())
-		if err != nil {
-			return err
-		}
-
-		u.Rules = rules
-
-		if v, ok := d.GetOk("description"); ok && len(v.(string)) > 0 {
-=======
 		if v, ok := d.GetOk("description"); ok {
->>>>>>> c8b5d72c
 			u.Description = aws.String(v.(string))
 		}
 
-		err = resource.Retry(Wafv2WebACLUpdateTimeout, func() *resource.RetryError {
+		err := resource.Retry(Wafv2WebACLUpdateTimeout, func() *resource.RetryError {
 			_, err := conn.UpdateWebACL(u)
 			if err != nil {
 				if isAWSErr(err, wafv2.ErrCodeWAFUnavailableEntityException, "") {
@@ -481,9 +465,9 @@
 	}
 }
 
-func expandWafv2WebACLRules(l []interface{}) ([]*wafv2.Rule, error) {
+func expandWafv2WebACLRules(l []interface{}) []*wafv2.Rule {
 	if len(l) == 0 || l[0] == nil {
-		return nil, nil
+		return nil
 	}
 
 	rules := make([]*wafv2.Rule, 0)
@@ -492,38 +476,25 @@
 		if rule == nil {
 			continue
 		}
-		r, err := expandWafv2WebACLRule(rule.(map[string]interface{}))
-		if err != nil {
-			return nil, err
-		}
-		rules = append(rules, r)
-	}
-
-	return rules, nil
-}
-
-func expandWafv2WebACLRule(m map[string]interface{}) (*wafv2.Rule, error) {
+		rules = append(rules, expandWafv2WebACLRule(rule.(map[string]interface{})))
+	}
+
+	return rules
+}
+
+func expandWafv2WebACLRule(m map[string]interface{}) *wafv2.Rule {
 	if m == nil {
-		return nil, nil
-	}
-
-	rule := &wafv2.Rule{
+		return nil
+	}
+
+	return &wafv2.Rule{
 		Name:             aws.String(m["name"].(string)),
 		Priority:         aws.Int64(int64(m["priority"].(int))),
 		Action:           expandWafv2RuleAction(m["action"].([]interface{})),
 		OverrideAction:   expandWafv2OverrideAction(m["override_action"].([]interface{})),
+		Statement:        expandWafv2WebACLRootStatement(m["statement"].([]interface{})),
 		VisibilityConfig: expandWafv2VisibilityConfig(m["visibility_config"].([]interface{})),
 	}
-
-	s, err := expandWafv2WebACLRootStatement(m["statement"].([]interface{}))
-	if err != nil {
-		return nil, err
-	}
-
-	rule.Statement = s
-
-	return rule, nil
-
 }
 
 func expandWafv2OverrideAction(l []interface{}) *wafv2.OverrideAction {
@@ -564,9 +535,9 @@
 	return action
 }
 
-func expandWafv2WebACLRootStatement(l []interface{}) (*wafv2.Statement, error) {
+func expandWafv2WebACLRootStatement(l []interface{}) *wafv2.Statement {
 	if len(l) == 0 || l[0] == nil {
-		return nil, nil
+		return nil
 	}
 
 	m := l[0].(map[string]interface{})
@@ -574,27 +545,19 @@
 	return expandWafv2WebACLStatement(m)
 }
 
-func expandWafv2WebACLStatement(m map[string]interface{}) (*wafv2.Statement, error) {
+func expandWafv2WebACLStatement(m map[string]interface{}) *wafv2.Statement {
 	if m == nil {
-		return nil, nil
+		return nil
 	}
 
 	statement := &wafv2.Statement{}
 
 	if v, ok := m["and_statement"]; ok {
-		s, err := expandWafv2AndStatement(v.([]interface{}))
-		if err != nil {
-			return nil, err
-		}
-		statement.AndStatement = s
+		statement.AndStatement = expandWafv2AndStatement(v.([]interface{}))
 	}
 
 	if v, ok := m["byte_match_statement"]; ok {
-		s, err := expandWafv2ByteMatchStatement(v.([]interface{}))
-		if err != nil {
-			return nil, err
-		}
-		statement.ByteMatchStatement = s
+		statement.ByteMatchStatement = expandWafv2ByteMatchStatement(v.([]interface{}))
 	}
 
 	if v, ok := m["ip_set_reference_statement"]; ok {
@@ -610,35 +573,19 @@
 	}
 
 	if v, ok := m["not_statement"]; ok {
-		s, err := expandWafv2NotStatement(v.([]interface{}))
-		if err != nil {
-			return nil, err
-		}
-		statement.NotStatement = s
+		statement.NotStatement = expandWafv2NotStatement(v.([]interface{}))
 	}
 
 	if v, ok := m["or_statement"]; ok {
-		s, err := expandWafv2OrStatement(v.([]interface{}))
-		if err != nil {
-			return nil, err
-		}
-		statement.OrStatement = s
+		statement.OrStatement = expandWafv2OrStatement(v.([]interface{}))
 	}
 
 	if v, ok := m["rate_based_statement"]; ok {
-		s, err := expandWafv2RateBasedStatement(v.([]interface{}))
-		if err != nil {
-			return nil, err
-		}
-		statement.RateBasedStatement = s
+		statement.RateBasedStatement = expandWafv2RateBasedStatement(v.([]interface{}))
 	}
 
 	if v, ok := m["regex_pattern_set_reference_statement"]; ok {
-		s, err := expandWafv2RegexPatternSetReferenceStatement(v.([]interface{}))
-		if err != nil {
-			return nil, err
-		}
-		statement.RegexPatternSetReferenceStatement = s
+		statement.RegexPatternSetReferenceStatement = expandWafv2RegexPatternSetReferenceStatement(v.([]interface{}))
 	}
 
 	if v, ok := m["rule_group_reference_statement"]; ok {
@@ -646,30 +593,18 @@
 	}
 
 	if v, ok := m["size_constraint_statement"]; ok {
-		s, err := expandWafv2SizeConstraintStatement(v.([]interface{}))
-		if err != nil {
-			return nil, err
-		}
-		statement.SizeConstraintStatement = s
+		statement.SizeConstraintStatement = expandWafv2SizeConstraintStatement(v.([]interface{}))
 	}
 
 	if v, ok := m["sqli_match_statement"]; ok {
-		s, err := expandWafv2SqliMatchStatement(v.([]interface{}))
-		if err != nil {
-			return nil, err
-		}
-		statement.SqliMatchStatement = s
+		statement.SqliMatchStatement = expandWafv2SqliMatchStatement(v.([]interface{}))
 	}
 
 	if v, ok := m["xss_match_statement"]; ok {
-		s, err := expandWafv2XssMatchStatement(v.([]interface{}))
-		if err != nil {
-			return nil, err
-		}
-		statement.XssMatchStatement = s
-	}
-
-	return statement, nil
+		statement.XssMatchStatement = expandWafv2XssMatchStatement(v.([]interface{}))
+	}
+
+	return statement
 }
 
 func expandWafv2ManagedRuleGroupStatement(l []interface{}) *wafv2.ManagedRuleGroupStatement {
@@ -685,9 +620,9 @@
 	}
 }
 
-func expandWafv2RateBasedStatement(l []interface{}) (*wafv2.RateBasedStatement, error) {
+func expandWafv2RateBasedStatement(l []interface{}) *wafv2.RateBasedStatement {
 	if len(l) == 0 || l[0] == nil {
-		return nil, nil
+		return nil
 	}
 
 	m := l[0].(map[string]interface{})
@@ -702,14 +637,10 @@
 
 	s := m["scope_down_statement"].([]interface{})
 	if len(s) > 0 && s[0] != nil {
-		scopeDownStatement, err := expandWafv2Statement(s[0].(map[string]interface{}))
-		if err != nil {
-			return nil, err
-		}
-		r.ScopeDownStatement = scopeDownStatement
-	}
-
-	return r, nil
+		r.ScopeDownStatement = expandWafv2Statement(s[0].(map[string]interface{}))
+	}
+
+	return r
 }
 
 func expandWafv2RuleGroupReferenceStatement(l []interface{}) *wafv2.RuleGroupReferenceStatement {
