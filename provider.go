--- conflicted
+++ resolved
@@ -50,11 +50,8 @@
 			"aws_security_group":       resourceAwsSecurityGroup(),
 			"aws_db_subnet_group":      resourceAwsDbSubnetGroup(),
 			"aws_vpc":                  resourceAwsVpc(),
-<<<<<<< HEAD
 			"aws_db_parameter_group":   resourceAwsDbParameterGroup(),
-=======
 			"aws_subnet":               resourceAwsSubnet(),
->>>>>>> 8270b312
 		},
 	}
 }
